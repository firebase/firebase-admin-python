--- conflicted
+++ resolved
@@ -1,15 +1,11 @@
 # Unreleased
 
-<<<<<<< HEAD
 - [added] Implemented HTTP retries. The SDK now retries HTTP calls on
   low-level connection and socket read errors, as well as HTTP 500 and
   503 errors.
-=======
--
 
 # v2.15.0
 
->>>>>>> c120cef6
 - [changed] Taking a direct dependency on `google-api-core[grpc]` in order to
   resolve some long standing Firestore installation problems.
 - `messaging.WebpushConfig` class now supports configuring additional
