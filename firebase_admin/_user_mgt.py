# Copyright 2017 Google Inc.
#
# Licensed under the Apache License, Version 2.0 (the "License");
# you may not use this file except in compliance with the License.
# You may obtain a copy of the License at
#
#     http://www.apache.org/licenses/LICENSE-2.0
#
# Unless required by applicable law or agreed to in writing, software
# distributed under the License is distributed on an "AS IS" BASIS,
# WITHOUT WARRANTIES OR CONDITIONS OF ANY KIND, either express or implied.
# See the License for the specific language governing permissions and
# limitations under the License.

"""Firebase user management sub module."""

import json

import requests
import six

from firebase_admin import _auth_utils
from firebase_admin import _user_import


INTERNAL_ERROR = 'INTERNAL_ERROR'
USER_NOT_FOUND_ERROR = 'USER_NOT_FOUND_ERROR'
USER_CREATE_ERROR = 'USER_CREATE_ERROR'
USER_UPDATE_ERROR = 'USER_UPDATE_ERROR'
USER_DELETE_ERROR = 'USER_DELETE_ERROR'
USER_IMPORT_ERROR = 'USER_IMPORT_ERROR'
USER_DOWNLOAD_ERROR = 'LIST_USERS_ERROR'

MAX_LIST_USERS_RESULTS = 1000
MAX_IMPORT_USERS_SIZE = 1000
<<<<<<< HEAD
=======
RESERVED_CLAIMS = set([
    'acr', 'amr', 'at_hash', 'aud', 'auth_time', 'azp', 'cnf', 'c_hash', 'exp', 'iat',
    'iss', 'jti', 'nbf', 'nonce', 'sub', 'firebase',
])


class _Unspecified(object):
    pass

# Use this internally, until sentinels are available in the public API.
_UNSPECIFIED = _Unspecified()


def _b64_encode(bytes_value):
    return base64.urlsafe_b64encode(bytes_value).decode()


class _Validator(object):
    """A collection of data validation utilities."""

    @classmethod
    def validate_uid(cls, uid, required=False):
        if uid is None and not required:
            return None
        if not isinstance(uid, six.string_types) or not uid or len(uid) > 128:
            raise ValueError(
                'Invalid uid: "{0}". The uid must be a non-empty string with no more than 128 '
                'characters.'.format(uid))
        return uid

    @classmethod
    def validate_email(cls, email, required=False):
        if email is None and not required:
            return None
        if not isinstance(email, six.string_types):
            raise ValueError(
                'Invalid email: "{0}". Email must be a non-empty string.'.format(email))
        parts = email.split('@')
        if len(parts) != 2 or not parts[0] or not parts[1]:
            raise ValueError('Malformed email address string: "{0}".'.format(email))
        return email

    @classmethod
    def validate_phone(cls, phone, required=False):
        """Validates the specified phone number.

        Phone number vlidation is very lax here. Backend will enforce E.164 spec compliance, and
        normalize accordingly. Here we check if the number starts with + sign, and contains at
        least one alphanumeric character.
        """
        if phone is None and not required:
            return None
        if not isinstance(phone, six.string_types):
            raise ValueError('Invalid phone number: "{0}". Phone number must be a non-empty '
                             'string.'.format(phone))
        if not phone.startswith('+') or not re.search('[a-zA-Z0-9]', phone):
            raise ValueError('Invalid phone number: "{0}". Phone number must be a valid, E.164 '
                             'compliant identifier.'.format(phone))
        return phone

    @classmethod
    def validate_password(cls, password, required=False):
        if password is None and not required:
            return None
        if not isinstance(password, six.string_types) or len(password) < 6:
            raise ValueError(
                'Invalid password string. Password must be a string at least 6 characters long.')
        return password

    @classmethod
    def validate_bytes(cls, value, label, required=False):
        if value is None and not required:
            return None
        if not isinstance(value, six.binary_type) or not value:
            raise ValueError('{0} must be a non-empty byte sequence.'.format(label))
        return value

    @classmethod
    def validate_display_name(cls, display_name, required=False):
        if display_name is None and not required:
            return None
        if not isinstance(display_name, six.string_types) or not display_name:
            raise ValueError(
                'Invalid display name: "{0}". Display name must be a non-empty '
                'string.'.format(display_name))
        return display_name

    @classmethod
    def validate_provider_id(cls, provider_id, required=False):
        if provider_id is None and not required:
            return None
        if not isinstance(provider_id, six.string_types) or not provider_id:
            raise ValueError(
                'Invalid provider ID: "{0}". Provider ID must be a non-empty '
                'string.'.format(provider_id))
        return provider_id

    @classmethod
    def validate_photo_url(cls, photo_url, required=False):
        if photo_url is None and not required:
            return None
        if not isinstance(photo_url, six.string_types) or not photo_url:
            raise ValueError(
                'Invalid photo URL: "{0}". Photo URL must be a non-empty '
                'string.'.format(photo_url))
        try:
            parsed = urllib.parse.urlparse(photo_url)
            if not parsed.netloc:
                raise ValueError('Malformed photo URL: "{0}".'.format(photo_url))
            return photo_url
        except Exception:
            raise ValueError('Malformed photo URL: "{0}".'.format(photo_url))

    @classmethod
    def validate_timestamp(cls, timestamp, label, required=False):
        if timestamp is None and not required:
            return None
        if isinstance(timestamp, bool):
            raise ValueError('Boolean value specified as timestamp.')
        try:
            timestamp_int = int(timestamp)
            if timestamp_int <= 0:
                raise ValueError('{0} timestamp must be a positive interger.'.format(label))
            return timestamp_int
        except TypeError:
            raise ValueError('Invalid type for timestamp value: {0}.'.format(timestamp))

    @classmethod
    def validate_int(cls, value, label, low=None, high=None):
        if value is None or isinstance(value, bool) or not isinstance(value, int):
            raise ValueError('{0} must be an int.'.format(value))
        if low is not None and value < low:
            raise ValueError('{0} must not be smaller than {1}.'.format(label, low))
        if high is not None and value > high:
            raise ValueError('{0} must not be larger than {1}.'.format(label, high))
        return value

    @classmethod
    def validate_custom_claims(cls, custom_claims, required=False):
        """Validates the specified custom claims.

        Custom claims must be specified as a JSON string. The string must not exceed 1000
        characters, and the parsed JSON payload must not contain reserved JWT claims.
        """
        if custom_claims is None and not required:
            return None
        claims_str = str(custom_claims)
        if len(claims_str) > MAX_CLAIMS_PAYLOAD_SIZE:
            raise ValueError(
                'Custom claims payload must not exceed {0} characters.'.format(
                    MAX_CLAIMS_PAYLOAD_SIZE))
        try:
            parsed = json.loads(claims_str)
        except Exception:
            raise ValueError('Failed to parse custom claims string as JSON.')

        if not isinstance(parsed, dict):
            raise ValueError('Custom claims must be parseable as a JSON object.')
        invalid_claims = RESERVED_CLAIMS.intersection(set(parsed.keys()))
        if len(invalid_claims) > 1:
            joined = ', '.join(sorted(invalid_claims))
            raise ValueError('Claims "{0}" are reserved, and must not be set.'.format(joined))
        elif len(invalid_claims) == 1:
            raise ValueError(
                'Claim "{0}" is reserved, and must not be set.'.format(invalid_claims.pop()))
        return claims_str
>>>>>>> 25f1e8b2


class ApiCallError(Exception):
    """Represents an Exception encountered while invoking the Firebase user management API."""

    def __init__(self, code, message, error=None):
        Exception.__init__(self, message)
        self.code = code
        self.detail = error


class UserMetadata(object):
    """Contains additional metadata associated with a user account."""

    def __init__(self, creation_timestamp=None, last_sign_in_timestamp=None):
        self._creation_timestamp = _auth_utils.validate_timestamp(
            creation_timestamp, 'creation_timestamp')
        self._last_sign_in_timestamp = _auth_utils.validate_timestamp(
            last_sign_in_timestamp, 'last_sign_in_timestamp')

    @property
    def creation_timestamp(self):
        """ Creation timestamp in milliseconds since the epoch.

        Returns:
          integer: The user creation timestamp in milliseconds since the epoch.
        """
        return self._creation_timestamp

    @property
    def last_sign_in_timestamp(self):
        """ Last sign in timestamp in milliseconds since the epoch.

        Returns:
          integer: The last sign in timestamp in milliseconds since the epoch.
        """
        return self._last_sign_in_timestamp


class UserInfo(object):
    """A collection of standard profile information for a user.

    Used to expose profile information returned by an identity provider.
    """

    @property
    def uid(self):
        """Returns the user ID of this user."""
        raise NotImplementedError

    @property
    def display_name(self):
        """Returns the display name of this user."""
        raise NotImplementedError

    @property
    def email(self):
        """Returns the email address associated with this user."""
        raise NotImplementedError

    @property
    def phone_number(self):
        """Returns the phone number associated with this user."""
        raise NotImplementedError

    @property
    def photo_url(self):
        """Returns the photo URL of this user."""
        raise NotImplementedError

    @property
    def provider_id(self):
        """Returns the ID of the identity provider.

        This can be a short domain name (e.g. google.com), or the identity of an OpenID
        identity provider.
        """
        raise NotImplementedError


class UserRecord(UserInfo):
    """Contains metadata associated with a Firebase user account."""

    def __init__(self, data):
        super(UserRecord, self).__init__()
        if not isinstance(data, dict):
            raise ValueError('Invalid data argument: {0}. Must be a dictionary.'.format(data))
        if not data.get('localId'):
            raise ValueError('User ID must not be None or empty.')
        self._data = data

    @property
    def uid(self):
        """Returns the user ID of this user.

        Returns:
          string: A user ID string. This value is never None or empty.
        """
        return self._data.get('localId')

    @property
    def display_name(self):
        """Returns the display name of this user.

        Returns:
          string: A display name string or None.
        """
        return self._data.get('displayName')

    @property
    def email(self):
        """Returns the email address associated with this user.

        Returns:
          string: An email address string or None.
        """
        return self._data.get('email')

    @property
    def phone_number(self):
        """Returns the phone number associated with this user.

        Returns:
          string: A phone number string or None.
        """
        return self._data.get('phoneNumber')

    @property
    def photo_url(self):
        """Returns the photo URL of this user.

        Returns:
          string: A URL string or None.
        """
        return self._data.get('photoUrl')

    @property
    def provider_id(self):
        """Returns the provider ID of this user.

        Returns:
          string: A constant provider ID value.
        """
        return 'firebase'

    @property
    def email_verified(self):
        """Returns whether the email address of this user has been verified.

        Returns:
          bool: True if the email has been verified, and False otherwise.
        """
        return bool(self._data.get('emailVerified'))

    @property
    def disabled(self):
        """Returns whether this user account is disabled.

        Returns:
          bool: True if the user account is disabled, and False otherwise.
        """
        return bool(self._data.get('disabled'))

    @property
    def tokens_valid_after_timestamp(self):
        """Returns the time, in milliseconds since the epoch, before which tokens are invalid.

        Note: this is truncated to 1 second accuracy.

        Returns:
            int: Timestamp in milliseconds since the epoch, truncated to the second.
                 All tokens issued before that time are considered revoked.
        """
        valid_since = self._data.get('validSince')
        if valid_since is not None:
            return 1000 * int(valid_since)
        return None

    @property
    def user_metadata(self):
        """Returns additional metadata associated with this user.

        Returns:
          UserMetadata: A UserMetadata instance. Does not return None.
        """
        def _int_or_none(key):
            if key in self._data:
                return int(self._data[key])
            return None
        return UserMetadata(_int_or_none('createdAt'), _int_or_none('lastLoginAt'))

    @property
    def provider_data(self):
        """Returns a list of UserInfo instances.

        Each object represents an identity from an identity provider that is linked to this user.

        Returns:
          list: A list of UserInfo objects, which may be empty.
        """
        providers = self._data.get('providerUserInfo', [])
        return [ProviderUserInfo(entry) for entry in providers]

    @property
    def custom_claims(self):
        """Returns any custom claims set on this user account.

        Returns:
          dict: A dictionary of claims or None.
        """
        claims = self._data.get('customAttributes')
        if claims:
            parsed = json.loads(claims)
            if parsed != {}:
                return parsed
        return None


class ExportedUserRecord(UserRecord):
    """Contains metadata associated with a user including password hash and salt."""

    def __init__(self, data):
        super(ExportedUserRecord, self).__init__(data)

    @property
    def password_hash(self):
        """The user's password hash as a base64-encoded string.

        If the Firebase Auth hashing algorithm (SCRYPT) was used to create the user account, this
        is the base64-encoded password hash of the user. If a different hashing algorithm was
        used to create this user, as is typical when migrating from another Auth system, this
        is an empty string. If no password is set, this is ``None``.
        """
        return self._data.get('passwordHash')

    @property
    def password_salt(self):
        """The user's password salt as a base64-encoded string.

        If the Firebase Auth hashing algorithm (SCRYPT) was used to create the user account, this
        is the base64-encoded password salt of the user. If a different hashing algorithm was
        used to create this user, as is typical when migrating from another Auth system, this is
        an empty string. If no password is set, this is ``None``.
        """
        return self._data.get('salt')


class ListUsersPage(object):
    """Represents a page of user records exported from a Firebase project.

    Provides methods for traversing the user accounts included in this page, as well as retrieving
    subsequent pages of users. The iterator returned by ``iterate_all()`` can be used to iterate
    through all users in the Firebase project starting from this page.
    """

    def __init__(self, download, page_token, max_results):
        self._download = download
        self._max_results = max_results
        self._current = download(page_token, max_results)

    @property
    def users(self):
        """A list of ``ExportedUserRecord`` instances available in this page."""
        return [ExportedUserRecord(user) for user in self._current.get('users', [])]

    @property
    def next_page_token(self):
        """Page token string for the next page (empty string indicates no more pages)."""
        return self._current.get('nextPageToken', '')

    @property
    def has_next_page(self):
        """A boolean indicating whether more pages are available."""
        return bool(self.next_page_token)

    def get_next_page(self):
        """Retrieves the next page of user accounts, if available.

        Returns:
            ListUsersPage: Next page of users, or None if this is the last page.
        """
        if self.has_next_page:
            return ListUsersPage(self._download, self.next_page_token, self._max_results)
        return None

    def iterate_all(self):
        """Retrieves an iterator for user accounts.

        Returned iterator will iterate through all the user accounts in the Firebase project
        starting from this page. The iterator will never buffer more than one page of users
        in memory at a time.

        Returns:
            iterator: An iterator of ExportedUserRecord instances.
        """
        return _UserIterator(self)


class ProviderUserInfo(UserInfo):
    """Contains metadata regarding how a user is known by a particular identity provider."""

    def __init__(self, data):
        super(ProviderUserInfo, self).__init__()
        if not isinstance(data, dict):
            raise ValueError('Invalid data argument: {0}. Must be a dictionary.'.format(data))
        if not data.get('rawId'):
            raise ValueError('User ID must not be None or empty.')
        self._data = data

    @property
    def uid(self):
        return self._data.get('rawId')

    @property
    def display_name(self):
        return self._data.get('displayName')

    @property
    def email(self):
        return self._data.get('email')

    @property
    def phone_number(self):
        return self._data.get('phoneNumber')

    @property
    def photo_url(self):
        return self._data.get('photoUrl')

    @property
    def provider_id(self):
        return self._data.get('providerId')


class UserManager(object):
    """Provides methods for interacting with the Google Identity Toolkit."""

    def __init__(self, client):
        self._client = client

    def get_user(self, **kwargs):
        """Gets the user data corresponding to the provided key."""
        if 'uid' in kwargs:
            key, key_type = kwargs.pop('uid'), 'user ID'
            payload = {'localId' : [_auth_utils.validate_uid(key, required=True)]}
        elif 'email' in kwargs:
            key, key_type = kwargs.pop('email'), 'email'
            payload = {'email' : [_auth_utils.validate_email(key, required=True)]}
        elif 'phone_number' in kwargs:
            key, key_type = kwargs.pop('phone_number'), 'phone number'
            payload = {'phoneNumber' : [_auth_utils.validate_phone(key, required=True)]}
        else:
            raise TypeError('Unsupported keyword arguments: {0}.'.format(kwargs))

        try:
            response = self._client.request('post', 'getAccountInfo', json=payload)
        except requests.exceptions.RequestException as error:
            msg = 'Failed to get user by {0}: {1}.'.format(key_type, key)
            self._handle_http_error(INTERNAL_ERROR, msg, error)
        else:
            if not response or not response.get('users'):
                raise ApiCallError(
                    USER_NOT_FOUND_ERROR,
                    'No user record found for the provided {0}: {1}.'.format(key_type, key))
            return response['users'][0]

    def list_users(self, page_token=None, max_results=MAX_LIST_USERS_RESULTS):
        """Retrieves a batch of users."""
        if page_token is not None:
            if not isinstance(page_token, six.string_types) or not page_token:
                raise ValueError('Page token must be a non-empty string.')
        if not isinstance(max_results, int):
            raise ValueError('Max results must be an integer.')
        elif max_results < 1 or max_results > MAX_LIST_USERS_RESULTS:
            raise ValueError(
                'Max results must be a positive integer less than '
                '{0}.'.format(MAX_LIST_USERS_RESULTS))

        payload = {'maxResults': max_results}
        if page_token:
            payload['nextPageToken'] = page_token
        try:
            return self._client.request('post', 'downloadAccount', json=payload)
        except requests.exceptions.RequestException as error:
            self._handle_http_error(USER_DOWNLOAD_ERROR, 'Failed to download user accounts.', error)

    def create_user(self, uid=None, display_name=None, email=None, phone_number=None,
                    photo_url=None, password=None, disabled=None, email_verified=None):
        """Creates a new user account with the specified properties."""
        payload = {
<<<<<<< HEAD
            'localId': _auth_utils.validate_uid(kwargs.pop('uid', None)),
            'displayName': _auth_utils.validate_display_name(kwargs.pop('display_name', None)),
            'email': _auth_utils.validate_email(kwargs.pop('email', None)),
            'phoneNumber': _auth_utils.validate_phone(kwargs.pop('phone_number', None)),
            'photoUrl': _auth_utils.validate_photo_url(kwargs.pop('photo_url', None)),
            'password': _auth_utils.validate_password(kwargs.pop('password', None)),
            'emailVerified': bool(kwargs.pop('email_verified'))
                             if 'email_verified' in kwargs else None,
            'disabled': bool(kwargs.pop('disabled'))
                        if 'disabled' in kwargs else None,
=======
            'localId': _Validator.validate_uid(uid),
            'displayName': _Validator.validate_display_name(display_name),
            'email': _Validator.validate_email(email),
            'phoneNumber': _Validator.validate_phone(phone_number),
            'photoUrl': _Validator.validate_photo_url(photo_url),
            'password': _Validator.validate_password(password),
            'emailVerified': bool(email_verified) if email_verified is not None else None,
            'disabled': bool(disabled) if disabled is not None else None,
>>>>>>> 25f1e8b2
        }
        payload = {k: v for k, v in payload.items() if v is not None}
        try:
            response = self._client.request('post', 'signupNewUser', json=payload)
        except requests.exceptions.RequestException as error:
            self._handle_http_error(USER_CREATE_ERROR, 'Failed to create new user.', error)
        else:
            if not response or not response.get('localId'):
                raise ApiCallError(USER_CREATE_ERROR, 'Failed to create new user.')
            return response.get('localId')

    def update_user(self, uid, display_name=_UNSPECIFIED, email=None, phone_number=_UNSPECIFIED,
                    photo_url=_UNSPECIFIED, password=None, disabled=None, email_verified=None,
                    valid_since=None, custom_claims=_UNSPECIFIED):
        """Updates an existing user account with the specified properties"""
        payload = {
<<<<<<< HEAD
            'localId': _auth_utils.validate_uid(uid, required=True),
            'email': _auth_utils.validate_email(kwargs.pop('email', None)),
            'password': _auth_utils.validate_password(kwargs.pop('password', None)),
            'validSince': _auth_utils.validate_timestamp(kwargs.pop(
                'valid_since', None), 'valid_since'),
            'emailVerified': bool(kwargs.pop('email_verified'))
                             if 'email_verified' in kwargs else None,
            'disableUser': bool(kwargs.pop('disabled')) if 'disabled' in kwargs else None,
=======
            'localId': _Validator.validate_uid(uid, required=True),
            'email': _Validator.validate_email(email),
            'password': _Validator.validate_password(password),
            'validSince': _Validator.validate_timestamp(valid_since, 'valid_since'),
            'emailVerified': bool(email_verified) if email_verified is not None else None,
            'disableUser': bool(disabled) if disabled is not None else None,
>>>>>>> 25f1e8b2
        }

        remove = []
        if display_name is not _UNSPECIFIED:
            if display_name is None:
                remove.append('DISPLAY_NAME')
            else:
<<<<<<< HEAD
                payload['displayName'] = _auth_utils.validate_display_name(display_name)
        if 'photo_url' in kwargs:
            photo_url = kwargs.pop('photo_url')
=======
                payload['displayName'] = _Validator.validate_display_name(display_name)
        if photo_url is not _UNSPECIFIED:
>>>>>>> 25f1e8b2
            if photo_url is None:
                remove.append('PHOTO_URL')
            else:
                payload['photoUrl'] = _auth_utils.validate_photo_url(photo_url)
        if remove:
            payload['deleteAttribute'] = remove

        if phone_number is not _UNSPECIFIED:
            if phone_number is None:
                payload['deleteProvider'] = ['phone']
            else:
<<<<<<< HEAD
                payload['phoneNumber'] = _auth_utils.validate_phone(phone_number)
        if 'custom_claims' in kwargs:
            custom_claims = kwargs.pop('custom_claims')
            if custom_claims is None: # User may be trying to explicitly clear claims.
                custom_claims = '{}'
=======
                payload['phoneNumber'] = _Validator.validate_phone(phone_number)

        if custom_claims is not _UNSPECIFIED:
            if custom_claims is None:
                custom_claims = {}
>>>>>>> 25f1e8b2
            json_claims = json.dumps(custom_claims) if isinstance(
                custom_claims, dict) else custom_claims
            payload['customAttributes'] = _auth_utils.validate_custom_claims(json_claims)

        payload = {k: v for k, v in payload.items() if v is not None}
        try:
            response = self._client.request('post', 'setAccountInfo', json=payload)
        except requests.exceptions.RequestException as error:
            self._handle_http_error(
                USER_UPDATE_ERROR, 'Failed to update user: {0}.'.format(uid), error)
        else:
            if not response or not response.get('localId'):
                raise ApiCallError(USER_UPDATE_ERROR, 'Failed to update user: {0}.'.format(uid))
            return response.get('localId')

    def delete_user(self, uid):
        """Deletes the user identified by the specified user ID."""
        _auth_utils.validate_uid(uid, required=True)
        try:
            response = self._client.request('post', 'deleteAccount', json={'localId' : uid})
        except requests.exceptions.RequestException as error:
            self._handle_http_error(
                USER_DELETE_ERROR, 'Failed to delete user: {0}.'.format(uid), error)
        else:
            if not response or not response.get('kind'):
                raise ApiCallError(USER_DELETE_ERROR, 'Failed to delete user: {0}.'.format(uid))

    def import_users(self, users, hash_alg=None):
        """Imports the given list of users to Firebase Auth."""
<<<<<<< HEAD
        try:
            if not users or len(users) > MAX_IMPORT_USERS_SIZE:
                raise ValueError(
                    'Users must be a non-empty list with no more than {0} elements.'.format(
                        MAX_IMPORT_USERS_SIZE))
            if any([not isinstance(u, _user_import.UserImportRecord) for u in users]):
                raise ValueError('One or more user objects are invalid.')
        except TypeError:
            raise ValueError('users must be iterable')

        payload = {'users': [u.to_dict() for u in users]}
        if any(['passwordHash' in u for u in payload['users']]):
            if not isinstance(hash_alg, _user_import.UserImportHash):
                raise ValueError('A UserImportHash is required to import users with passwords.')
=======
        if not users or len(users) > MAX_IMPORT_USERS_SIZE:
            raise ValueError(
                'Users must be a non-empty sequence with no more than {0} elements.'.format(
                    MAX_IMPORT_USERS_SIZE))
        payload = {'users': [u.to_dict() for u in users]}
        if any(['passwordHash' in u for u in payload['users']]):
            if not isinstance(hash_alg, UserImportHash):
                raise ValueError('UserImportHash is required to import users with passwords.')
>>>>>>> 25f1e8b2
            payload.update(hash_alg.to_dict())
        try:
            response = self._client.request('post', 'uploadAccount', json=payload)
        except requests.exceptions.RequestException as error:
            self._handle_http_error(USER_IMPORT_ERROR, 'Failed to import users.', error)
        else:
            if not isinstance(response, dict):
                raise ApiCallError(USER_IMPORT_ERROR, 'Failed to import users.')
            return response

    def _handle_http_error(self, code, msg, error):
        if error.response is not None:
            msg += '\nServer response: {0}'.format(error.response.content.decode())
        else:
            msg += '\nReason: {0}'.format(error)
        raise ApiCallError(code, msg, error)


class _UserIterator(object):
    """An iterator that allows iterating over user accounts, one at a time.

    This implementation loads a page of users into memory, and iterates on them. When the whole
    page has been traversed, it loads another page. This class never keeps more than one page
    of entries in memory.
    """

    def __init__(self, current_page):
        if not current_page:
            raise ValueError('Current page must not be None.')
        self._current_page = current_page
        self._index = 0

    def next(self):
        if self._index == len(self._current_page.users):
            if self._current_page.has_next_page:
                self._current_page = self._current_page.get_next_page()
                self._index = 0
        if self._index < len(self._current_page.users):
            result = self._current_page.users[self._index]
            self._index += 1
            return result
        raise StopIteration

    def __next__(self):
        return self.next()

    def __iter__(self):
        return self<|MERGE_RESOLUTION|>--- conflicted
+++ resolved
@@ -33,175 +33,12 @@
 
 MAX_LIST_USERS_RESULTS = 1000
 MAX_IMPORT_USERS_SIZE = 1000
-<<<<<<< HEAD
-=======
-RESERVED_CLAIMS = set([
-    'acr', 'amr', 'at_hash', 'aud', 'auth_time', 'azp', 'cnf', 'c_hash', 'exp', 'iat',
-    'iss', 'jti', 'nbf', 'nonce', 'sub', 'firebase',
-])
-
 
 class _Unspecified(object):
     pass
 
 # Use this internally, until sentinels are available in the public API.
 _UNSPECIFIED = _Unspecified()
-
-
-def _b64_encode(bytes_value):
-    return base64.urlsafe_b64encode(bytes_value).decode()
-
-
-class _Validator(object):
-    """A collection of data validation utilities."""
-
-    @classmethod
-    def validate_uid(cls, uid, required=False):
-        if uid is None and not required:
-            return None
-        if not isinstance(uid, six.string_types) or not uid or len(uid) > 128:
-            raise ValueError(
-                'Invalid uid: "{0}". The uid must be a non-empty string with no more than 128 '
-                'characters.'.format(uid))
-        return uid
-
-    @classmethod
-    def validate_email(cls, email, required=False):
-        if email is None and not required:
-            return None
-        if not isinstance(email, six.string_types):
-            raise ValueError(
-                'Invalid email: "{0}". Email must be a non-empty string.'.format(email))
-        parts = email.split('@')
-        if len(parts) != 2 or not parts[0] or not parts[1]:
-            raise ValueError('Malformed email address string: "{0}".'.format(email))
-        return email
-
-    @classmethod
-    def validate_phone(cls, phone, required=False):
-        """Validates the specified phone number.
-
-        Phone number vlidation is very lax here. Backend will enforce E.164 spec compliance, and
-        normalize accordingly. Here we check if the number starts with + sign, and contains at
-        least one alphanumeric character.
-        """
-        if phone is None and not required:
-            return None
-        if not isinstance(phone, six.string_types):
-            raise ValueError('Invalid phone number: "{0}". Phone number must be a non-empty '
-                             'string.'.format(phone))
-        if not phone.startswith('+') or not re.search('[a-zA-Z0-9]', phone):
-            raise ValueError('Invalid phone number: "{0}". Phone number must be a valid, E.164 '
-                             'compliant identifier.'.format(phone))
-        return phone
-
-    @classmethod
-    def validate_password(cls, password, required=False):
-        if password is None and not required:
-            return None
-        if not isinstance(password, six.string_types) or len(password) < 6:
-            raise ValueError(
-                'Invalid password string. Password must be a string at least 6 characters long.')
-        return password
-
-    @classmethod
-    def validate_bytes(cls, value, label, required=False):
-        if value is None and not required:
-            return None
-        if not isinstance(value, six.binary_type) or not value:
-            raise ValueError('{0} must be a non-empty byte sequence.'.format(label))
-        return value
-
-    @classmethod
-    def validate_display_name(cls, display_name, required=False):
-        if display_name is None and not required:
-            return None
-        if not isinstance(display_name, six.string_types) or not display_name:
-            raise ValueError(
-                'Invalid display name: "{0}". Display name must be a non-empty '
-                'string.'.format(display_name))
-        return display_name
-
-    @classmethod
-    def validate_provider_id(cls, provider_id, required=False):
-        if provider_id is None and not required:
-            return None
-        if not isinstance(provider_id, six.string_types) or not provider_id:
-            raise ValueError(
-                'Invalid provider ID: "{0}". Provider ID must be a non-empty '
-                'string.'.format(provider_id))
-        return provider_id
-
-    @classmethod
-    def validate_photo_url(cls, photo_url, required=False):
-        if photo_url is None and not required:
-            return None
-        if not isinstance(photo_url, six.string_types) or not photo_url:
-            raise ValueError(
-                'Invalid photo URL: "{0}". Photo URL must be a non-empty '
-                'string.'.format(photo_url))
-        try:
-            parsed = urllib.parse.urlparse(photo_url)
-            if not parsed.netloc:
-                raise ValueError('Malformed photo URL: "{0}".'.format(photo_url))
-            return photo_url
-        except Exception:
-            raise ValueError('Malformed photo URL: "{0}".'.format(photo_url))
-
-    @classmethod
-    def validate_timestamp(cls, timestamp, label, required=False):
-        if timestamp is None and not required:
-            return None
-        if isinstance(timestamp, bool):
-            raise ValueError('Boolean value specified as timestamp.')
-        try:
-            timestamp_int = int(timestamp)
-            if timestamp_int <= 0:
-                raise ValueError('{0} timestamp must be a positive interger.'.format(label))
-            return timestamp_int
-        except TypeError:
-            raise ValueError('Invalid type for timestamp value: {0}.'.format(timestamp))
-
-    @classmethod
-    def validate_int(cls, value, label, low=None, high=None):
-        if value is None or isinstance(value, bool) or not isinstance(value, int):
-            raise ValueError('{0} must be an int.'.format(value))
-        if low is not None and value < low:
-            raise ValueError('{0} must not be smaller than {1}.'.format(label, low))
-        if high is not None and value > high:
-            raise ValueError('{0} must not be larger than {1}.'.format(label, high))
-        return value
-
-    @classmethod
-    def validate_custom_claims(cls, custom_claims, required=False):
-        """Validates the specified custom claims.
-
-        Custom claims must be specified as a JSON string. The string must not exceed 1000
-        characters, and the parsed JSON payload must not contain reserved JWT claims.
-        """
-        if custom_claims is None and not required:
-            return None
-        claims_str = str(custom_claims)
-        if len(claims_str) > MAX_CLAIMS_PAYLOAD_SIZE:
-            raise ValueError(
-                'Custom claims payload must not exceed {0} characters.'.format(
-                    MAX_CLAIMS_PAYLOAD_SIZE))
-        try:
-            parsed = json.loads(claims_str)
-        except Exception:
-            raise ValueError('Failed to parse custom claims string as JSON.')
-
-        if not isinstance(parsed, dict):
-            raise ValueError('Custom claims must be parseable as a JSON object.')
-        invalid_claims = RESERVED_CLAIMS.intersection(set(parsed.keys()))
-        if len(invalid_claims) > 1:
-            joined = ', '.join(sorted(invalid_claims))
-            raise ValueError('Claims "{0}" are reserved, and must not be set.'.format(joined))
-        elif len(invalid_claims) == 1:
-            raise ValueError(
-                'Claim "{0}" is reserved, and must not be set.'.format(invalid_claims.pop()))
-        return claims_str
->>>>>>> 25f1e8b2
 
 
 class ApiCallError(Exception):
@@ -592,27 +429,14 @@
                     photo_url=None, password=None, disabled=None, email_verified=None):
         """Creates a new user account with the specified properties."""
         payload = {
-<<<<<<< HEAD
-            'localId': _auth_utils.validate_uid(kwargs.pop('uid', None)),
-            'displayName': _auth_utils.validate_display_name(kwargs.pop('display_name', None)),
-            'email': _auth_utils.validate_email(kwargs.pop('email', None)),
-            'phoneNumber': _auth_utils.validate_phone(kwargs.pop('phone_number', None)),
-            'photoUrl': _auth_utils.validate_photo_url(kwargs.pop('photo_url', None)),
-            'password': _auth_utils.validate_password(kwargs.pop('password', None)),
-            'emailVerified': bool(kwargs.pop('email_verified'))
-                             if 'email_verified' in kwargs else None,
-            'disabled': bool(kwargs.pop('disabled'))
-                        if 'disabled' in kwargs else None,
-=======
-            'localId': _Validator.validate_uid(uid),
-            'displayName': _Validator.validate_display_name(display_name),
-            'email': _Validator.validate_email(email),
-            'phoneNumber': _Validator.validate_phone(phone_number),
-            'photoUrl': _Validator.validate_photo_url(photo_url),
-            'password': _Validator.validate_password(password),
+            'localId': _auth_utils.validate_uid(uid),
+            'displayName': _auth_utils.validate_display_name(display_name),
+            'email': _auth_utils.validate_email(email),
+            'phoneNumber': _auth_utils.validate_phone(phone_number),
+            'photoUrl': _auth_utils.validate_photo_url(photo_url),
+            'password': _auth_utils.validate_password(password),
             'emailVerified': bool(email_verified) if email_verified is not None else None,
             'disabled': bool(disabled) if disabled is not None else None,
->>>>>>> 25f1e8b2
         }
         payload = {k: v for k, v in payload.items() if v is not None}
         try:
@@ -629,23 +453,12 @@
                     valid_since=None, custom_claims=_UNSPECIFIED):
         """Updates an existing user account with the specified properties"""
         payload = {
-<<<<<<< HEAD
             'localId': _auth_utils.validate_uid(uid, required=True),
-            'email': _auth_utils.validate_email(kwargs.pop('email', None)),
-            'password': _auth_utils.validate_password(kwargs.pop('password', None)),
-            'validSince': _auth_utils.validate_timestamp(kwargs.pop(
-                'valid_since', None), 'valid_since'),
-            'emailVerified': bool(kwargs.pop('email_verified'))
-                             if 'email_verified' in kwargs else None,
-            'disableUser': bool(kwargs.pop('disabled')) if 'disabled' in kwargs else None,
-=======
-            'localId': _Validator.validate_uid(uid, required=True),
-            'email': _Validator.validate_email(email),
-            'password': _Validator.validate_password(password),
-            'validSince': _Validator.validate_timestamp(valid_since, 'valid_since'),
+            'email': _auth_utils.validate_email(email),
+            'password': _auth_utils.validate_password(password),
+            'validSince': _auth_utils.validate_timestamp(valid_since, 'valid_since'),
             'emailVerified': bool(email_verified) if email_verified is not None else None,
             'disableUser': bool(disabled) if disabled is not None else None,
->>>>>>> 25f1e8b2
         }
 
         remove = []
@@ -653,14 +466,8 @@
             if display_name is None:
                 remove.append('DISPLAY_NAME')
             else:
-<<<<<<< HEAD
                 payload['displayName'] = _auth_utils.validate_display_name(display_name)
-        if 'photo_url' in kwargs:
-            photo_url = kwargs.pop('photo_url')
-=======
-                payload['displayName'] = _Validator.validate_display_name(display_name)
         if photo_url is not _UNSPECIFIED:
->>>>>>> 25f1e8b2
             if photo_url is None:
                 remove.append('PHOTO_URL')
             else:
@@ -672,19 +479,11 @@
             if phone_number is None:
                 payload['deleteProvider'] = ['phone']
             else:
-<<<<<<< HEAD
                 payload['phoneNumber'] = _auth_utils.validate_phone(phone_number)
-        if 'custom_claims' in kwargs:
-            custom_claims = kwargs.pop('custom_claims')
-            if custom_claims is None: # User may be trying to explicitly clear claims.
-                custom_claims = '{}'
-=======
-                payload['phoneNumber'] = _Validator.validate_phone(phone_number)
 
         if custom_claims is not _UNSPECIFIED:
             if custom_claims is None:
                 custom_claims = {}
->>>>>>> 25f1e8b2
             json_claims = json.dumps(custom_claims) if isinstance(
                 custom_claims, dict) else custom_claims
             payload['customAttributes'] = _auth_utils.validate_custom_claims(json_claims)
@@ -714,7 +513,6 @@
 
     def import_users(self, users, hash_alg=None):
         """Imports the given list of users to Firebase Auth."""
-<<<<<<< HEAD
         try:
             if not users or len(users) > MAX_IMPORT_USERS_SIZE:
                 raise ValueError(
@@ -729,16 +527,6 @@
         if any(['passwordHash' in u for u in payload['users']]):
             if not isinstance(hash_alg, _user_import.UserImportHash):
                 raise ValueError('A UserImportHash is required to import users with passwords.')
-=======
-        if not users or len(users) > MAX_IMPORT_USERS_SIZE:
-            raise ValueError(
-                'Users must be a non-empty sequence with no more than {0} elements.'.format(
-                    MAX_IMPORT_USERS_SIZE))
-        payload = {'users': [u.to_dict() for u in users]}
-        if any(['passwordHash' in u for u in payload['users']]):
-            if not isinstance(hash_alg, UserImportHash):
-                raise ValueError('UserImportHash is required to import users with passwords.')
->>>>>>> 25f1e8b2
             payload.update(hash_alg.to_dict())
         try:
             response = self._client.request('post', 'uploadAccount', json=payload)
