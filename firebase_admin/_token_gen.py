# Copyright 2018 Google Inc.
#
# Licensed under the Apache License, Version 2.0 (the "License");
# you may not use this file except in compliance with the License.
# You may obtain a copy of the License at
#
#     http://www.apache.org/licenses/LICENSE-2.0
#
# Unless required by applicable law or agreed to in writing, software
# distributed under the License is distributed on an "AS IS" BASIS,
# WITHOUT WARRANTIES OR CONDITIONS OF ANY KIND, either express or implied.
# See the License for the specific language governing permissions and
# limitations under the License.

"""Firebase token minting and validation sub module."""

import datetime
import time

import cachecontrol
import requests
from google.auth import credentials
from google.auth import iam
from google.auth import jwt
from google.auth import transport
import google.auth.exceptions
import google.oauth2.id_token
import google.oauth2.service_account

from firebase_admin import exceptions
from firebase_admin import _auth_utils


# ID token constants
ID_TOKEN_ISSUER_PREFIX = 'https://securetoken.google.com/'
ID_TOKEN_CERT_URI = ('https://www.googleapis.com/robot/v1/metadata/x509/'
                     'securetoken@system.gserviceaccount.com')

# Session cookie constants
COOKIE_ISSUER_PREFIX = 'https://session.firebase.google.com/'
COOKIE_CERT_URI = 'https://www.googleapis.com/identitytoolkit/v3/relyingparty/publicKeys'
MIN_SESSION_COOKIE_DURATION_SECONDS = int(datetime.timedelta(minutes=5).total_seconds())
MAX_SESSION_COOKIE_DURATION_SECONDS = int(datetime.timedelta(days=14).total_seconds())

# Custom token constants
MAX_TOKEN_LIFETIME_SECONDS = int(datetime.timedelta(hours=1).total_seconds())
FIREBASE_AUDIENCE = ('https://identitytoolkit.googleapis.com/google.'
                     'identity.identitytoolkit.v1.IdentityToolkit')
RESERVED_CLAIMS = set([
    'acr', 'amr', 'at_hash', 'aud', 'auth_time', 'azp', 'cnf', 'c_hash',
    'exp', 'firebase', 'iat', 'iss', 'jti', 'nbf', 'nonce', 'sub'
])
<<<<<<< HEAD
METADATA_SERVICE_URL = ('http://metadata/computeMetadata/v1/instance/service-accounts/'
                        'default/email')
=======
METADATA_SERVICE_URL = ('http://metadata.google.internal/computeMetadata/v1/instance/'
                        'service-accounts/default/email')
>>>>>>> ffebd3cd


class _SigningProvider:
    """Stores a reference to a google.auth.crypto.Signer."""

    def __init__(self, signer, signer_email):
        self._signer = signer
        self._signer_email = signer_email

    @property
    def signer(self):
        return self._signer

    @property
    def signer_email(self):
        return self._signer_email

    @classmethod
    def from_credential(cls, google_cred):
        return _SigningProvider(google_cred.signer, google_cred.signer_email)

    @classmethod
    def from_iam(cls, request, google_cred, service_account):
        signer = iam.Signer(request, google_cred, service_account)
        return _SigningProvider(signer, service_account)


class TokenGenerator:
    """Generates custom tokens and session cookies."""

    def __init__(self, app, client):
        self.app = app
        self.client = client
        self.request = transport.requests.Request()
        self._signing_provider = None

    def _init_signing_provider(self):
        """Initializes a signing provider by following the go/firebase-admin-sign protocol."""
        # If the SDK was initialized with a service account, use it to sign bytes.
        google_cred = self.app.credential.get_credential()
        if isinstance(google_cred, google.oauth2.service_account.Credentials):
            return _SigningProvider.from_credential(google_cred)

        # If the SDK was initialized with a service account email, use it with the IAM service
        # to sign bytes.
        service_account = self.app.options.get('serviceAccountId')
        if service_account:
            return _SigningProvider.from_iam(self.request, google_cred, service_account)

        # If the SDK was initialized with some other credential type that supports signing
        # (e.g. GAE credentials), use it to sign bytes.
        if isinstance(google_cred, credentials.Signing):
            return _SigningProvider.from_credential(google_cred)

        # Attempt to discover a service account email from the local Metadata service. Use it
        # with the IAM service to sign bytes.
        resp = self.request(url=METADATA_SERVICE_URL, headers={'Metadata-Flavor': 'Google'})
        if resp.status != 200:
            raise ValueError(
                'Failed to contact the local metadata service: {0}.'.format(resp.data.decode()))
        service_account = resp.data.decode()
        return _SigningProvider.from_iam(self.request, google_cred, service_account)

    @property
    def signing_provider(self):
        """Initializes and returns the SigningProvider instance to be used."""
        if not self._signing_provider:
            try:
                self._signing_provider = self._init_signing_provider()
            except Exception as error:
                url = 'https://firebase.google.com/docs/auth/admin/create-custom-tokens'
                raise ValueError(
                    'Failed to determine service account: {0}. Make sure to initialize the SDK '
                    'with service account credentials or specify a service account ID with '
                    'iam.serviceAccounts.signBlob permission. Please refer to {1} for more '
                    'details on creating custom tokens.'.format(error, url))
        return self._signing_provider

    def create_custom_token(self, uid, developer_claims=None):
        """Builds and signs a Firebase custom auth token."""
        if developer_claims is not None:
            if not isinstance(developer_claims, dict):
                raise ValueError('developer_claims must be a dictionary')

            disallowed_keys = set(developer_claims.keys()) & RESERVED_CLAIMS
            if disallowed_keys:
                if len(disallowed_keys) > 1:
                    error_message = ('Developer claims {0} are reserved and '
                                     'cannot be specified.'.format(
                                         ', '.join(disallowed_keys)))
                else:
                    error_message = ('Developer claim {0} is reserved and '
                                     'cannot be specified.'.format(
                                         ', '.join(disallowed_keys)))
                raise ValueError(error_message)

        if not uid or not isinstance(uid, str) or len(uid) > 128:
            raise ValueError('uid must be a string between 1 and 128 characters.')

        signing_provider = self.signing_provider
        now = int(time.time())
        payload = {
            'iss': signing_provider.signer_email,
            'sub': signing_provider.signer_email,
            'aud': FIREBASE_AUDIENCE,
            'uid': uid,
            'iat': now,
            'exp': now + MAX_TOKEN_LIFETIME_SECONDS,
        }

        if developer_claims is not None:
            payload['claims'] = developer_claims
        try:
            return jwt.encode(signing_provider.signer, payload)
        except google.auth.exceptions.TransportError as error:
            msg = 'Failed to sign custom token. {0}'.format(error)
            raise TokenSignError(msg, error)


    def create_session_cookie(self, id_token, expires_in):
        """Creates a session cookie from the provided ID token."""
        id_token = id_token.decode('utf-8') if isinstance(id_token, bytes) else id_token
        if not isinstance(id_token, str) or not id_token:
            raise ValueError(
                'Illegal ID token provided: {0}. ID token must be a non-empty '
                'string.'.format(id_token))

        if isinstance(expires_in, datetime.timedelta):
            expires_in = int(expires_in.total_seconds())
        if isinstance(expires_in, bool) or not isinstance(expires_in, int):
            raise ValueError('Illegal expiry duration: {0}.'.format(expires_in))
        if expires_in < MIN_SESSION_COOKIE_DURATION_SECONDS:
            raise ValueError('Illegal expiry duration: {0}. Duration must be at least {1} '
                             'seconds.'.format(expires_in, MIN_SESSION_COOKIE_DURATION_SECONDS))
        if expires_in > MAX_SESSION_COOKIE_DURATION_SECONDS:
            raise ValueError('Illegal expiry duration: {0}. Duration must be at most {1} '
                             'seconds.'.format(expires_in, MAX_SESSION_COOKIE_DURATION_SECONDS))

        payload = {
            'idToken': id_token,
            'validDuration': expires_in,
        }
        try:
            body, http_resp = self.client.body_and_response(
                'post', ':createSessionCookie', json=payload)
        except requests.exceptions.RequestException as error:
            raise _auth_utils.handle_auth_backend_error(error)
        else:
            if not body or not body.get('sessionCookie'):
                raise _auth_utils.UnexpectedResponseError(
                    'Failed to create session cookie.', http_response=http_resp)
            return body.get('sessionCookie')


class TokenVerifier:
    """Verifies ID tokens and session cookies."""

    def __init__(self, app):
        session = cachecontrol.CacheControl(requests.Session())
        self.request = transport.requests.Request(session=session)
        self.id_token_verifier = _JWTVerifier(
            project_id=app.project_id, short_name='ID token',
            operation='verify_id_token()',
            doc_url='https://firebase.google.com/docs/auth/admin/verify-id-tokens',
            cert_url=ID_TOKEN_CERT_URI,
            issuer=ID_TOKEN_ISSUER_PREFIX,
            invalid_token_error=_auth_utils.InvalidIdTokenError,
            expired_token_error=ExpiredIdTokenError)
        self.cookie_verifier = _JWTVerifier(
            project_id=app.project_id, short_name='session cookie',
            operation='verify_session_cookie()',
            doc_url='https://firebase.google.com/docs/auth/admin/verify-id-tokens',
            cert_url=COOKIE_CERT_URI,
            issuer=COOKIE_ISSUER_PREFIX,
            invalid_token_error=InvalidSessionCookieError,
            expired_token_error=ExpiredSessionCookieError)

    def verify_id_token(self, id_token):
        return self.id_token_verifier.verify(id_token, self.request)

    def verify_session_cookie(self, cookie):
        return self.cookie_verifier.verify(cookie, self.request)


class _JWTVerifier:
    """Verifies Firebase JWTs (ID tokens or session cookies)."""

    def __init__(self, **kwargs):
        self.project_id = kwargs.pop('project_id')
        self.short_name = kwargs.pop('short_name')
        self.operation = kwargs.pop('operation')
        self.url = kwargs.pop('doc_url')
        self.cert_url = kwargs.pop('cert_url')
        self.issuer = kwargs.pop('issuer')
        if self.short_name[0].lower() in 'aeiou':
            self.articled_short_name = 'an {0}'.format(self.short_name)
        else:
            self.articled_short_name = 'a {0}'.format(self.short_name)
        self._invalid_token_error = kwargs.pop('invalid_token_error')
        self._expired_token_error = kwargs.pop('expired_token_error')

    def verify(self, token, request):
        """Verifies the signature and data for the provided JWT."""
        token = token.encode('utf-8') if isinstance(token, str) else token
        if not isinstance(token, bytes) or not token:
            raise ValueError(
                'Illegal {0} provided: {1}. {0} must be a non-empty '
                'string.'.format(self.short_name, token))

        if not self.project_id:
            raise ValueError(
                'Failed to ascertain project ID from the credential or the environment. Project '
                'ID is required to call {0}. Initialize the app with a credentials.Certificate '
                'or set your Firebase project ID as an app option. Alternatively set the '
                'GOOGLE_CLOUD_PROJECT environment variable.'.format(self.operation))

        header, payload = self._decode_unverified(token)
        issuer = payload.get('iss')
        audience = payload.get('aud')
        subject = payload.get('sub')
        expected_issuer = self.issuer + self.project_id

        project_id_match_msg = (
            'Make sure the {0} comes from the same Firebase project as the service account used '
            'to authenticate this SDK.'.format(self.short_name))
        verify_id_token_msg = (
            'See {0} for details on how to retrieve {1}.'.format(self.url, self.short_name))

        error_message = None
        if audience == FIREBASE_AUDIENCE:
            error_message = (
                '{0} expects {1}, but was given a custom '
                'token.'.format(self.operation, self.articled_short_name))
        elif not header.get('kid'):
            if header.get('alg') == 'HS256' and payload.get(
<<<<<<< HEAD
                    'v') is 0 and 'uid' in payload.get('d', {}):
=======
                    'v') == 0 and 'uid' in payload.get('d', {}):
>>>>>>> ffebd3cd
                error_message = (
                    '{0} expects {1}, but was given a legacy custom '
                    'token.'.format(self.operation, self.articled_short_name))
            else:
                error_message = 'Firebase {0} has no "kid" claim.'.format(self.short_name)
        elif header.get('alg') != 'RS256':
            error_message = (
                'Firebase {0} has incorrect algorithm. Expected "RS256" but got '
                '"{1}". {2}'.format(self.short_name, header.get('alg'), verify_id_token_msg))
        elif audience != self.project_id:
            error_message = (
                'Firebase {0} has incorrect "aud" (audience) claim. Expected "{1}" but '
                'got "{2}". {3} {4}'.format(self.short_name, self.project_id, audience,
                                            project_id_match_msg, verify_id_token_msg))
        elif issuer != expected_issuer:
            error_message = (
                'Firebase {0} has incorrect "iss" (issuer) claim. Expected "{1}" but '
                'got "{2}". {3} {4}'.format(self.short_name, expected_issuer, issuer,
                                            project_id_match_msg, verify_id_token_msg))
        elif subject is None or not isinstance(subject, str):
            error_message = (
                'Firebase {0} has no "sub" (subject) claim. '
                '{1}'.format(self.short_name, verify_id_token_msg))
        elif not subject:
            error_message = (
                'Firebase {0} has an empty string "sub" (subject) claim. '
                '{1}'.format(self.short_name, verify_id_token_msg))
        elif len(subject) > 128:
            error_message = (
                'Firebase {0} has a "sub" (subject) claim longer than 128 characters. '
                '{1}'.format(self.short_name, verify_id_token_msg))

        if error_message:
            raise self._invalid_token_error(error_message)

        try:
            verified_claims = google.oauth2.id_token.verify_token(
                token,
                request=request,
                audience=self.project_id,
                certs_url=self.cert_url)
            verified_claims['uid'] = verified_claims['sub']
            return verified_claims
        except google.auth.exceptions.TransportError as error:
            raise CertificateFetchError(str(error), cause=error)
        except ValueError as error:
            if 'Token expired' in str(error):
                raise self._expired_token_error(str(error), cause=error)
            raise self._invalid_token_error(str(error), cause=error)

    def _decode_unverified(self, token):
        try:
            header = jwt.decode_header(token)
            payload = jwt.decode(token, verify=False)
            return header, payload
        except ValueError as error:
            raise self._invalid_token_error(str(error), cause=error)


class TokenSignError(exceptions.UnknownError):
    """Unexpected error while signing a Firebase custom token."""

    def __init__(self, message, cause):
        exceptions.UnknownError.__init__(self, message, cause)


class CertificateFetchError(exceptions.UnknownError):
    """Failed to fetch some public key certificates required to verify a token."""

    def __init__(self, message, cause):
        exceptions.UnknownError.__init__(self, message, cause)


class ExpiredIdTokenError(_auth_utils.InvalidIdTokenError):
    """The provided ID token is expired."""

    def __init__(self, message, cause):
        _auth_utils.InvalidIdTokenError.__init__(self, message, cause)


class RevokedIdTokenError(_auth_utils.InvalidIdTokenError):
    """The provided ID token has been revoked."""

    def __init__(self, message):
        _auth_utils.InvalidIdTokenError.__init__(self, message)


class InvalidSessionCookieError(exceptions.InvalidArgumentError):
    """The provided string is not a valid Firebase session cookie."""

    def __init__(self, message, cause=None):
        exceptions.InvalidArgumentError.__init__(self, message, cause)


class ExpiredSessionCookieError(InvalidSessionCookieError):
    """The provided session cookie is expired."""

    def __init__(self, message, cause):
        InvalidSessionCookieError.__init__(self, message, cause)


class RevokedSessionCookieError(InvalidSessionCookieError):
    """The provided session cookie has been revoked."""

    def __init__(self, message):
        InvalidSessionCookieError.__init__(self, message)<|MERGE_RESOLUTION|>--- conflicted
+++ resolved
@@ -50,13 +50,8 @@
     'acr', 'amr', 'at_hash', 'aud', 'auth_time', 'azp', 'cnf', 'c_hash',
     'exp', 'firebase', 'iat', 'iss', 'jti', 'nbf', 'nonce', 'sub'
 ])
-<<<<<<< HEAD
-METADATA_SERVICE_URL = ('http://metadata/computeMetadata/v1/instance/service-accounts/'
-                        'default/email')
-=======
 METADATA_SERVICE_URL = ('http://metadata.google.internal/computeMetadata/v1/instance/'
                         'service-accounts/default/email')
->>>>>>> ffebd3cd
 
 
 class _SigningProvider:
@@ -292,11 +287,7 @@
                 'token.'.format(self.operation, self.articled_short_name))
         elif not header.get('kid'):
             if header.get('alg') == 'HS256' and payload.get(
-<<<<<<< HEAD
-                    'v') is 0 and 'uid' in payload.get('d', {}):
-=======
                     'v') == 0 and 'uid' in payload.get('d', {}):
->>>>>>> ffebd3cd
                 error_message = (
                     '{0} expects {1}, but was given a legacy custom '
                     'token.'.format(self.operation, self.articled_short_name))
