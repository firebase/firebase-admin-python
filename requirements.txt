<<<<<<< HEAD
pylint == 2.4.4
=======
pylint == 2.3.1
>>>>>>> cf3203bb
pytest >= 3.6.0
pytest-cov >= 2.4.0
pytest-localserver >= 0.4.1

cachecontrol >= 0.12.6
google-api-core[grpc] >= 1.14.0, < 2.0.0dev; platform.python_implementation != 'PyPy'
google-api-python-client >= 1.7.8
google-cloud-firestore >= 1.4.0; platform.python_implementation != 'PyPy'
google-cloud-storage >= 1.18.0<|MERGE_RESOLUTION|>--- conflicted
+++ resolved
@@ -1,8 +1,4 @@
-<<<<<<< HEAD
-pylint == 2.4.4
-=======
 pylint == 2.3.1
->>>>>>> cf3203bb
 pytest >= 3.6.0
 pytest-cov >= 2.4.0
 pytest-localserver >= 0.4.1
