# Unreleased

<<<<<<< HEAD

- [added] The `db.reference()` method now optionally takes a `base_url`
  parameter. This can be used to access multiple Firebase Databases
  in the same project more easily. 
=======
-

# v2.12.0

- [added] Implemented the ability to create custom tokens without
  service account credentials.
>>>>>>> 70d98173
- [added] Admin SDK can now read the project ID from both `GCLOUD_PROJECT` and
  `GOOGLE_CLOUD_PROJECT` environment variables.

# v2.11.0

- [added] A new `auth.import_users()` API for importing users into Firebase
  Auth in bulk.
- [fixed] The `db.Reference.update()` function now accepts dictionaries with
  `None` values. This can be used to delete child keys from a reference.

# v2.10.0

- [added] A new `create_session_cookie()` method for creating a long-lived
  session cookie given a valid ID token.
- [added] A new `verify_session_cookie()` method for verifying a given
  cookie string is valid.
- [added] `auth` module now caches the public key certificates used to
  verify ID tokens and sessions cookies. This enables the SDK to avoid
  making a network call everytime a credential needs to be verified.
- [added] Added the `mutable_content` optional field to the `messaging.Aps`
  type.
- [added] Added support for specifying arbitrary custom key-value
  fields in the `messaging.Aps` type.

# v2.9.1

### Cloud Messaging

- [changed] Improved error handling in FCM by mapping more server-side
  errors to client-side error codes. See [documentation](https://firebase.google.com/docs/cloud-messaging/admin/errors).
- [changed] The `messaging` module now supports specifying an HTTP timeout
  for all egress requests. Pass the `httpTimeout` option
  to `firebase_admin.initialize_app()` before invoking any functions in
  `messaging`.

# v2.9.0

### Cloud Messaging

- [feature] Added the `firebase_admin.messaging` module for sending
  Firebase notifications and managing topic subscriptions.

### Authentication

- [added] The ['verify_id_token()'](https://firebase.google.com/docs/reference/admin/python/firebase_admin.auth#verify_id_token)
  function now accepts an optional `check_revoked` parameter. When `True`, an
  additional check is performed to see whether the token has been revoked.
- [added] A new
  ['auth.revoke_refresh_tokens(uid)'](https://firebase.google.com/docs/reference/admin/python/firebase_admin.auth#revoke_refresh_tokens)
  function has been added to invalidate all tokens issued to a user.
- [added] A new `tokens_valid_after_timestamp` property has been added to the
  ['UserRecord'](https://firebase.google.com/docs/reference/admin/python/firebase_admin.auth#userrecord),
  class indicating the time before which tokens are not valid.

# v2.8.0

### Initialization

- [added] The [`initialize_app()`](https://firebase.google.com/docs/reference/admin/python/firebase_admin#initialize_app)
  method can now be invoked without any arguments. This initializes an app
  using Google Application Default Credentials, and other
  options loaded from the `FIREBASE_CONFIG` environment variable.

### Realtime Database

- [added] The [`db.Reference.get()`](https://firebase.google.com/docs/reference/admin/python/firebase_admin.db#reference)
  method now accepts an optional `shallow`
  argument. If set to `True` this causes the SDK to execute a shallow read,
  which does not retrieve the child node values of the current reference.

# v2.7.0

- [added] A new [`instance_id`](https://firebase.google.com/docs/reference/admin/python/firebase_admin.instance_id)
  API that facilitates deleting instance IDs and associated user data from
  Firebase projects.

# v2.6.0

### Authentication

- [added] Added the
  [`list_users()`](https://firebase.google.com/docs/reference/admin/python/firebase_admin.auth#list_users)
  function to the `firebase_admin.auth` module. This function enables listing
  or iterating over all user accounts in a Firebase project.
- [added] Added the
  [`set_custom_user_claims()`](https://firebase.google.com/docs/reference/admin/python/firebase_admin.auth#set_custom_user_claims)
  function to the `firebase_admin.auth` module. This function enables setting
  custom claims on a Firebase user. The custom claims can be accessed via that
  user's ID token.

### Realtime Database

- [changed] Updated the `start_at()`, `end_at()` and `equal_to()` methods of
  the [`db.Query`](https://firebase.google.com/docs/reference/admin/python/firebase_admin.db#query) class
  so they can accept empty string arguments.

# v2.5.0

- [added] A new [`Firestore` API](https://firebase.google.com/docs/reference/admin/python/firebase_admin.firestore)
  that enables access to [Cloud Firestore](https://firebase.google.com/docs/firestore) databases.

# v2.4.0

### Realtime Database

- [added] The [`db.Reference`](https://firebase.google.com/docs/reference/admin/python/firebase_admin.db#reference)
  class now has a `get_if_changed()` method, which retrieves a
  database value only if the value has changed since last read.
- [added] The options dictionary passed to
  [`initialize_app()`](https://firebase.google.com/docs/reference/admin/python/firebase_admin#initialize_app)
  function can now contain an `httpTimeout` option, which sets
  the timeout (in seconds) for outbound HTTP connections started by the SDK.

# v2.3.0

### Realtime Database

- [added] You can now get the ETag value of a database reference by passing
  `etag=True` to the `get()` method of a
  [`db.Reference`](https://firebase.google.com/docs/reference/admin/python/firebase_admin.db#reference)
  object.
- [added] The [`db.Reference`](https://firebase.google.com/docs/reference/admin/python/firebase_admin.db#reference)
  class now has a `set_if_unchanged()` method, which you can use to write to a
  database location only when the location has the ETag value you specify.
- [changed] Fixed an issue with the `transaction()` method that prevented you
  from updating scalar values in a transaction.

# v2.2.0

- [added] A new [Cloud Storage API](https://firebase.google.com/docs/reference/admin/python/firebase_admin.storage)
  that facilitates accessing Google Cloud Storage buckets using the
  [`google-cloud-storage`](https://googlecloudplatform.github.io/google-cloud-python/stable/storage/client.html)
  library.

### Authentication
- [added] A new user management API that allows provisioning and managing
  Firebase users from Python applications. This API adds `get_user()`,
  `get_user_by_email()`, `get_user_by_phone_number()`, `create_user()`,
  `update_user()` and `delete_dser()` methods
  to the [`firebase_admin.auth`](https://firebase.google.com/docs/reference/admin/python/firebase_admin.auth)
  module.

### Realtime Database
- [added] The [`db.Reference`](https://firebase.google.com/docs/reference/admin/python/firebase_admin.db#reference)
  class now exposes a `transaction()` method, which can be used to execute atomic updates
  on database references.

# v2.1.1

- [changed] Constructors of
  [`Certificate`](https://firebase.google.com/docs/reference/admin/python/firebase_admin.credentials#certificate) and
  [`RefreshToken`](https://firebase.google.com/docs/reference/admin/python/firebase_admin.credentials#refreshtoken)
  credential types can now be invoked with either a file path or a parsed JSON object.
  This facilitates the consumption of service account credentials and refresh token
  credentials from sources other than the local file system.
- [changed] Better integration with the `google-auth` library for making authenticated
  HTTP requests from the SDK.

# v2.1.0

- [added] A new [database API](https://firebase.google.com/docs/reference/admin/python/firebase_admin.db)
  that facilitates basic data manipulation
  operations (create, read, update and delete), and advanced queries. Currently,
  this API does not support realtime event listeners. See
  [Add the Firebase Admin SDK to your Server](/docs/admin/setup/)
  to get started.

# v2.0.0

- [changed] This SDK has been migrated from `oauth2client` to the new
  `google-auth` library.

### Authentication
- [changed] This SDK now supports verifying ID tokens when initialized with
  application default credentials.


# v1.0.0

- [added] Initial release of the Admin Python SDK. See
  [Add the Firebase Admin SDK to your Server](https://firebase.google.com/docs/admin/setup/)
  to get started.

### Initialization
- [added] Implemented the
  [`firebase_admin`](https://firebase.google.com/docs/reference/admin/python/firebase_admin)
  module, which provides the `initialize_app()` function for initializing the
  SDK with a credential.
- [added] Implemented the
  [`firebase_admin.credentials`](https://firebase.google.com/docs/reference/admin/python/firebase_admin.credentials)
  module, which contains constructors for `Certificate`, `ApplicationDefault`
  and `RefreshToken` credential types.

### Authentication
- [added] Implemented the
  [`firebase_admin.auth`](https://firebase.google.com/docs/reference/admin/python/firebase_admin.auth)
  module, which provides `create_custom_token()` and `verify_id_token()`
  functions for minting custom authentication tokens and verifying Firebase ID
  tokens.<|MERGE_RESOLUTION|>--- conflicted
+++ resolved
@@ -1,18 +1,13 @@
 # Unreleased
 
-<<<<<<< HEAD
-
-- [added] The `db.reference()` method now optionally takes a `base_url`
+- [added] The `db.reference()` method now optionally takes a `url`
   parameter. This can be used to access multiple Firebase Databases
   in the same project more easily. 
-=======
--
 
 # v2.12.0
 
 - [added] Implemented the ability to create custom tokens without
   service account credentials.
->>>>>>> 70d98173
 - [added] Admin SDK can now read the project ID from both `GCLOUD_PROJECT` and
   `GOOGLE_CLOUD_PROJECT` environment variables.
 
