# Copyright 2017 Google Inc.
#
# Licensed under the Apache License, Version 2.0 (the "License");
# you may not use this file except in compliance with the License.
# You may obtain a copy of the License at
#
#     http://www.apache.org/licenses/LICENSE-2.0
#
# Unless required by applicable law or agreed to in writing, software
# distributed under the License is distributed on an "AS IS" BASIS,
# WITHOUT WARRANTIES OR CONDITIONS OF ANY KIND, either express or implied.
# See the License for the specific language governing permissions and
# limitations under the License.

"""Integration tests for firebase_admin.auth module."""
import base64
import datetime
import random
import time
import uuid

import pytest
import requests

import firebase_admin
from firebase_admin import auth
from firebase_admin import credentials
import google.oauth2.credentials
from google.auth import transport

_verify_token_url = 'https://www.googleapis.com/identitytoolkit/v3/relyingparty/verifyCustomToken'
_verify_password_url = 'https://www.googleapis.com/identitytoolkit/v3/relyingparty/verifyPassword'


def _sign_in(custom_token, api_key):
    body = {'token' : custom_token.decode(), 'returnSecureToken' : True}
    params = {'key' : api_key}
    resp = requests.request('post', _verify_token_url, params=params, json=body)
    resp.raise_for_status()
    return resp.json().get('idToken')

def _sign_in_with_password(email, password, api_key):
    body = {'email': email, 'password': password}
    params = {'key' : api_key}
    resp = requests.request('post', _verify_password_url, params=params, json=body)
    resp.raise_for_status()
    return resp.json().get('idToken')

def _random_id():
    random_id = str(uuid.uuid4()).lower().replace('-', '')
    email = 'test{0}@example.{1}.com'.format(random_id[:12], random_id[12:])
    return random_id, email

def _random_phone():
    return '+1' + ''.join([str(random.randint(0, 9)) for _ in range(0, 10)])

def test_custom_token(api_key):
    custom_token = auth.create_custom_token('user1')
    id_token = _sign_in(custom_token, api_key)
    claims = auth.verify_id_token(id_token)
    assert claims['uid'] == 'user1'

def test_custom_token_without_service_account(api_key):
    google_cred = firebase_admin.get_app().credential.get_credential()
    cred = CredentialWrapper.from_existing_credential(google_cred)
    custom_app = firebase_admin.initialize_app(cred, {
        'service_account': google_cred.service_account_email,
    }, 'temp-app')
    try:
        custom_token = auth.create_custom_token('user1', app=custom_app)
        id_token = _sign_in(custom_token, api_key)
        claims = auth.verify_id_token(id_token)
        assert claims['uid'] == 'user1'
    finally:
        firebase_admin.delete_app(custom_app)

def test_custom_token_with_claims(api_key):
    dev_claims = {'premium' : True, 'subscription' : 'silver'}
    custom_token = auth.create_custom_token('user2', dev_claims)
    id_token = _sign_in(custom_token, api_key)
    claims = auth.verify_id_token(id_token)
    assert claims['uid'] == 'user2'
    assert claims['premium'] is True
    assert claims['subscription'] == 'silver'

def test_session_cookies(api_key):
    dev_claims = {'premium' : True, 'subscription' : 'silver'}
    custom_token = auth.create_custom_token('user3', dev_claims)
    id_token = _sign_in(custom_token, api_key)
    expires_in = datetime.timedelta(days=1)
    session_cookie = auth.create_session_cookie(id_token, expires_in=expires_in)
    claims = auth.verify_session_cookie(session_cookie)
    assert claims['uid'] == 'user3'
    assert claims['premium'] is True
    assert claims['subscription'] == 'silver'
    assert claims['iss'].startswith('https://session.firebase.google.com')
    estimated_exp = int(time.time() + expires_in.total_seconds())
    assert abs(claims['exp'] - estimated_exp) < 5

def test_get_non_existing_user():
    with pytest.raises(auth.AuthError) as excinfo:
        auth.get_user('non.existing')
    assert 'USER_NOT_FOUND_ERROR' in str(excinfo.value.code)

def test_get_non_existing_user_by_email():
    with pytest.raises(auth.AuthError) as excinfo:
        auth.get_user_by_email('non.existing@definitely.non.existing')
    assert 'USER_NOT_FOUND_ERROR' in str(excinfo.value.code)

def test_update_non_existing_user():
    with pytest.raises(auth.AuthError) as excinfo:
        auth.update_user('non.existing')
    assert 'USER_UPDATE_ERROR' in str(excinfo.value.code)

def test_delete_non_existing_user():
    with pytest.raises(auth.AuthError) as excinfo:
        auth.delete_user('non.existing')
    assert 'USER_DELETE_ERROR' in str(excinfo.value.code)

@pytest.fixture
def new_user():
    user = auth.create_user()
    yield user
    auth.delete_user(user.uid)

@pytest.fixture
def new_user_with_params():
    random_id, email = _random_id()
    phone = _random_phone()
    user = auth.create_user(
        uid=random_id,
        email=email,
        phone_number=phone,
        display_name='Random User',
        photo_url='https://example.com/photo.png',
        email_verified=True,
        password='secret',
    )
    yield user
    auth.delete_user(user.uid)

@pytest.fixture
def new_user_list():
    users = [
        auth.create_user(password='password').uid,
        auth.create_user(password='password').uid,
        auth.create_user(password='password').uid,
    ]
    yield users
    for uid in users:
        auth.delete_user(uid)

def test_get_user(new_user_with_params):
    user = auth.get_user(new_user_with_params.uid)
    assert user.uid == new_user_with_params.uid
    assert user.display_name == 'Random User'
    assert user.email == new_user_with_params.email
    assert user.phone_number == new_user_with_params.phone_number
    assert user.photo_url == 'https://example.com/photo.png'
    assert user.email_verified is True
    assert user.disabled is False

    user = auth.get_user_by_email(new_user_with_params.email)
    assert user.uid == new_user_with_params.uid
    user = auth.get_user_by_phone_number(new_user_with_params.phone_number)
    assert user.uid == new_user_with_params.uid

    assert len(user.provider_data) == 2
    provider_ids = sorted([provider.provider_id for provider in user.provider_data])
    assert provider_ids == ['password', 'phone']

def test_list_users(new_user_list):
    fetched = []
    # Test exporting all user accounts.
    page = auth.list_users()
    while page:
        for user in page.users:
            assert isinstance(user, auth.ExportedUserRecord)
            if user.uid in new_user_list:
                fetched.append(user.uid)
                assert user.password_hash is not None
                assert user.password_salt is not None
        page = page.get_next_page()
    assert len(fetched) == len(new_user_list)

    fetched = []
    page = auth.list_users()
    for user in page.iterate_all():
        assert isinstance(user, auth.ExportedUserRecord)
        if user.uid in new_user_list:
            fetched.append(user.uid)
            assert user.password_hash is not None
            assert user.password_salt is not None
    assert len(fetched) == len(new_user_list)

def test_create_user(new_user):
    user = auth.get_user(new_user.uid)
    assert user.uid == new_user.uid
    assert user.display_name is None
    assert user.email is None
    assert user.phone_number is None
    assert user.photo_url is None
    assert user.email_verified is False
    assert user.disabled is False
    assert user.custom_claims is None
    assert user.user_metadata.creation_timestamp > 0
    assert user.user_metadata.last_sign_in_timestamp is None
    assert len(user.provider_data) is 0
    with pytest.raises(auth.AuthError) as excinfo:
        auth.create_user(uid=new_user.uid)
    assert excinfo.value.code == 'USER_CREATE_ERROR'

def test_update_user(new_user):
    _, email = _random_id()
    phone = _random_phone()
    user = auth.update_user(
        new_user.uid,
        email=email,
        phone_number=phone,
        display_name='Updated Name',
        photo_url='https://example.com/photo.png',
        email_verified=True,
        password='secret')
    assert user.uid == new_user.uid
    assert user.display_name == 'Updated Name'
    assert user.email == email
    assert user.phone_number == phone
    assert user.photo_url == 'https://example.com/photo.png'
    assert user.email_verified is True
    assert user.disabled is False
    assert user.custom_claims is None
    assert len(user.provider_data) == 2

def test_set_custom_user_claims(new_user, api_key):
    claims = {'admin' : True, 'package' : 'gold'}
    auth.set_custom_user_claims(new_user.uid, claims)
    user = auth.get_user(new_user.uid)
    assert user.custom_claims == claims
    custom_token = auth.create_custom_token(new_user.uid)
    id_token = _sign_in(custom_token, api_key)
    dev_claims = auth.verify_id_token(id_token)
    for key, value in claims.items():
        assert dev_claims[key] == value

def test_update_custom_user_claims(new_user):
    assert new_user.custom_claims is None
    claims = {'admin' : True, 'package' : 'gold'}
    auth.set_custom_user_claims(new_user.uid, claims)
    user = auth.get_user(new_user.uid)
    assert user.custom_claims == claims

    claims = {'admin' : False, 'subscription' : 'guest'}
    auth.set_custom_user_claims(new_user.uid, claims)
    user = auth.get_user(new_user.uid)
    assert user.custom_claims == claims

    auth.set_custom_user_claims(new_user.uid, None)
    user = auth.get_user(new_user.uid)
    assert user.custom_claims is None

def test_disable_user(new_user_with_params):
    user = auth.update_user(
        new_user_with_params.uid,
        display_name=None,
        photo_url=None,
        phone_number=None,
        disabled=True)
    assert user.uid == new_user_with_params.uid
    assert user.email == new_user_with_params.email
    assert user.display_name is None
    assert user.phone_number is None
    assert user.photo_url is None
    assert user.email_verified is True
    assert user.disabled is True
    assert len(user.provider_data) == 1

def test_delete_user():
    user = auth.create_user()
    auth.delete_user(user.uid)
    with pytest.raises(auth.AuthError) as excinfo:
        auth.get_user(user.uid)
    assert excinfo.value.code == 'USER_NOT_FOUND_ERROR'

def test_revoke_refresh_tokens(new_user):
    user = auth.get_user(new_user.uid)
    old_valid_after = user.tokens_valid_after_timestamp
    time.sleep(1)
    auth.revoke_refresh_tokens(new_user.uid)
    user = auth.get_user(new_user.uid)
    new_valid_after = user.tokens_valid_after_timestamp
    assert new_valid_after > old_valid_after

def test_verify_id_token_revoked(new_user, api_key):
    custom_token = auth.create_custom_token(new_user.uid)
    id_token = _sign_in(custom_token, api_key)
    claims = auth.verify_id_token(id_token)
    assert claims['iat'] * 1000 >= new_user.tokens_valid_after_timestamp

    time.sleep(1)
    auth.revoke_refresh_tokens(new_user.uid)
    claims = auth.verify_id_token(id_token, check_revoked=False)
    user = auth.get_user(new_user.uid)
    # verify_id_token succeeded because it didn't check revoked.
    assert claims['iat'] * 1000 < user.tokens_valid_after_timestamp

    with pytest.raises(auth.AuthError) as excinfo:
        claims = auth.verify_id_token(id_token, check_revoked=True)
    assert excinfo.value.code == auth._ID_TOKEN_REVOKED
    assert str(excinfo.value) == 'The Firebase ID token has been revoked.'

    # Sign in again, verify works.
    id_token = _sign_in(custom_token, api_key)
    claims = auth.verify_id_token(id_token, check_revoked=True)
    assert claims['iat'] * 1000 >= user.tokens_valid_after_timestamp

def test_verify_session_cookie_revoked(new_user, api_key):
    custom_token = auth.create_custom_token(new_user.uid)
    id_token = _sign_in(custom_token, api_key)
    session_cookie = auth.create_session_cookie(id_token, expires_in=datetime.timedelta(days=1))

    time.sleep(1)
    auth.revoke_refresh_tokens(new_user.uid)
    claims = auth.verify_session_cookie(session_cookie, check_revoked=False)
    user = auth.get_user(new_user.uid)
    # verify_session_cookie succeeded because it didn't check revoked.
    assert claims['iat'] * 1000 < user.tokens_valid_after_timestamp

    with pytest.raises(auth.AuthError) as excinfo:
        claims = auth.verify_session_cookie(session_cookie, check_revoked=True)
    assert excinfo.value.code == auth._SESSION_COOKIE_REVOKED
    assert str(excinfo.value) == 'The Firebase session cookie has been revoked.'

    # Sign in again, verify works.
    id_token = _sign_in(custom_token, api_key)
    session_cookie = auth.create_session_cookie(id_token, expires_in=datetime.timedelta(days=1))
    claims = auth.verify_session_cookie(session_cookie, check_revoked=True)
    assert claims['iat'] * 1000 >= user.tokens_valid_after_timestamp

<<<<<<< HEAD

class CredentialWrapper(credentials.Base):
    """A custom Firebase credential that wraps an OAuth2 token."""

    def __init__(self, token):
        self._delegate = google.oauth2.credentials.Credentials(token)

    def get_credential(self):
        return self._delegate

    @classmethod
    def from_existing_credential(cls, google_cred):
        if not google_cred.token:
            request = transport.requests.Request()
            google_cred.refresh(request)
        return CredentialWrapper(google_cred.token)
=======
def test_import_users():
    uid, email = _random_id()
    user = auth.ImportUserRecord(uid=uid, email=email)
    result = auth.import_users([user])
    try:
        assert result.success_count == 1
        assert result.failure_count == 0
        saved_user = auth.get_user(uid)
        assert saved_user.email == email
    finally:
        auth.delete_user(uid)

def test_import_users_with_password(api_key):
    uid, email = _random_id()
    password_hash = base64.b64decode(
        'V358E8LdWJXAO7muq0CufVpEOXaj8aFiC7T/rcaGieN04q/ZPJ08WhJEHGjj9lz/2TT+/86N5VjVoc5DdBhBiw==')
    user = auth.ImportUserRecord(
        uid=uid, email=email, password_hash=password_hash, password_salt=b'NaCl')

    scrypt_key = base64.b64decode(
        'jxspr8Ki0RYycVU8zykbdLGjFQ3McFUH0uiiTvC8pVMXAn210wjLNmdZJzxUECKbm0QsEmYUSDzZvpjeJ9WmXA==')
    salt_separator = base64.b64decode('Bw==')
    scrypt = auth.UserImportHash.scrypt(
        key=scrypt_key, salt_separator=salt_separator, rounds=8, memory_cost=14)
    result = auth.import_users([user], hash_alg=scrypt)
    try:
        assert result.success_count == 1
        assert result.failure_count == 0
        saved_user = auth.get_user(uid)
        assert saved_user.email == email
        id_token = _sign_in_with_password(email, 'password', api_key)
        assert len(id_token) > 0
    finally:
        auth.delete_user(uid)
>>>>>>> 4cf73747
<|MERGE_RESOLUTION|>--- conflicted
+++ resolved
@@ -336,24 +336,6 @@
     claims = auth.verify_session_cookie(session_cookie, check_revoked=True)
     assert claims['iat'] * 1000 >= user.tokens_valid_after_timestamp
 
-<<<<<<< HEAD
-
-class CredentialWrapper(credentials.Base):
-    """A custom Firebase credential that wraps an OAuth2 token."""
-
-    def __init__(self, token):
-        self._delegate = google.oauth2.credentials.Credentials(token)
-
-    def get_credential(self):
-        return self._delegate
-
-    @classmethod
-    def from_existing_credential(cls, google_cred):
-        if not google_cred.token:
-            request = transport.requests.Request()
-            google_cred.refresh(request)
-        return CredentialWrapper(google_cred.token)
-=======
 def test_import_users():
     uid, email = _random_id()
     user = auth.ImportUserRecord(uid=uid, email=email)
@@ -388,4 +370,20 @@
         assert len(id_token) > 0
     finally:
         auth.delete_user(uid)
->>>>>>> 4cf73747
+
+
+class CredentialWrapper(credentials.Base):
+    """A custom Firebase credential that wraps an OAuth2 token."""
+
+    def __init__(self, token):
+        self._delegate = google.oauth2.credentials.Credentials(token)
+
+    def get_credential(self):
+        return self._delegate
+
+    @classmethod
+    def from_existing_credential(cls, google_cred):
+        if not google_cred.token:
+            request = transport.requests.Request()
+            google_cred.refresh(request)
+        return CredentialWrapper(google_cred.token)