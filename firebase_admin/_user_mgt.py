# Copyright 2017 Google Inc.
#
# Licensed under the Apache License, Version 2.0 (the "License");
# you may not use this file except in compliance with the License.
# You may obtain a copy of the License at
#
#     http://www.apache.org/licenses/LICENSE-2.0
#
# Unless required by applicable law or agreed to in writing, software
# distributed under the License is distributed on an "AS IS" BASIS,
# WITHOUT WARRANTIES OR CONDITIONS OF ANY KIND, either express or implied.
# See the License for the specific language governing permissions and
# limitations under the License.

"""Firebase user management sub module."""

import base64
from collections import defaultdict
import json
from typing import Optional
from urllib import parse
import warnings

import requests

from firebase_admin import _auth_utils
from firebase_admin import _rfc3339
from firebase_admin import _user_identifier
from firebase_admin import _user_import
from firebase_admin._user_import import ErrorInfo


MAX_LIST_USERS_RESULTS = 1000
MAX_IMPORT_USERS_SIZE = 1000
B64_REDACTED = base64.b64encode(b'REDACTED')


class Sentinel:

    def __init__(self, description):
        self.description = description


DELETE_ATTRIBUTE = Sentinel('Value used to delete an attribute from a user profile')


class UserMetadata:
    """Contains additional metadata associated with a user account."""

    def __init__(self, creation_timestamp=None, last_sign_in_timestamp=None,
                 last_refresh_timestamp=None):
        self._creation_timestamp = _auth_utils.validate_timestamp(
            creation_timestamp, 'creation_timestamp')
        self._last_sign_in_timestamp = _auth_utils.validate_timestamp(
            last_sign_in_timestamp, 'last_sign_in_timestamp')
        self._last_refresh_timestamp = _auth_utils.validate_timestamp(
            last_refresh_timestamp, 'last_refresh_timestamp')

    @property
    def creation_timestamp(self):
        """ Creation timestamp in milliseconds since the epoch.

        Returns:
          integer: The user creation timestamp in milliseconds since the epoch.
        """
        return self._creation_timestamp

    @property
    def last_sign_in_timestamp(self):
        """ Last sign in timestamp in milliseconds since the epoch.

        Returns:
          integer: The last sign in timestamp in milliseconds since the epoch.
        """
        return self._last_sign_in_timestamp

    @property
    def last_refresh_timestamp(self):
        """The time at which the user was last active (ID token refreshed).

        Returns:
          integer: Milliseconds since epoch timestamp, or `None` if the user was
          never active.
        """
        return self._last_refresh_timestamp


class UserInfo:
    """A collection of standard profile information for a user.

    Used to expose profile information returned by an identity provider.
    """

    @property
    def uid(self):
        """Returns the user ID of this user."""
        raise NotImplementedError

    @property
    def display_name(self):
        """Returns the display name of this user."""
        raise NotImplementedError

    @property
    def email(self):
        """Returns the email address associated with this user."""
        raise NotImplementedError

    @property
    def phone_number(self):
        """Returns the phone number associated with this user."""
        raise NotImplementedError

    @property
    def photo_url(self):
        """Returns the photo URL of this user."""
        raise NotImplementedError

    @property
    def provider_id(self):
        """Returns the ID of the identity provider.

        This can be a short domain name (e.g. google.com), or the identity of an OpenID
        identity provider.
        """
        raise NotImplementedError


class UserRecord(UserInfo):
    """Contains metadata associated with a Firebase user account."""

    def __init__(self, data):
        super().__init__()
        if not isinstance(data, dict):
            raise ValueError(f'Invalid data argument: {data}. Must be a dictionary.')
        if not data.get('localId'):
            raise ValueError('User ID must not be None or empty.')
        self._data = data

    @property
    def uid(self):
        """Returns the user ID of this user.

        Returns:
          string: A user ID string. This value is never None or empty.
        """
        return self._data.get('localId')

    @property
    def display_name(self):
        """Returns the display name of this user.

        Returns:
          string: A display name string or None.
        """
        return self._data.get('displayName')

    @property
    def email(self):
        """Returns the email address associated with this user.

        Returns:
          string: An email address string or None.
        """
        return self._data.get('email')

    @property
    def phone_number(self):
        """Returns the phone number associated with this user.

        Returns:
          string: A phone number string or None.
        """
        return self._data.get('phoneNumber')

    @property
    def photo_url(self):
        """Returns the photo URL of this user.

        Returns:
          string: A URL string or None.
        """
        return self._data.get('photoUrl')

    @property
    def provider_id(self):
        """Returns the provider ID of this user.

        Returns:
          string: A constant provider ID value.
        """
        return 'firebase'

    @property
    def email_verified(self):
        """Returns whether the email address of this user has been verified.

        Returns:
          bool: True if the email has been verified, and False otherwise.
        """
        return bool(self._data.get('emailVerified'))

    @property
    def disabled(self):
        """Returns whether this user account is disabled.

        Returns:
          bool: True if the user account is disabled, and False otherwise.
        """
        return bool(self._data.get('disabled'))

    @property
    def tokens_valid_after_timestamp(self):
        """Returns the time, in milliseconds since the epoch, before which tokens are invalid.

        Note: this is truncated to 1 second accuracy.

        Returns:
            int: Timestamp in milliseconds since the epoch, truncated to the second.
            All tokens issued before that time are considered revoked.
        """
        valid_since = self._data.get('validSince')
        if valid_since is not None:
            return 1000 * int(valid_since)
        return 0

    @property
    def user_metadata(self):
        """Returns additional metadata associated with this user.

        Returns:
          UserMetadata: A UserMetadata instance. Does not return None.
        """
        def _int_or_none(key):
            if key in self._data:
                return int(self._data[key])
            return None
        last_refresh_at_millis = None
        last_refresh_at_rfc3339 = self._data.get('lastRefreshAt', None)
        if last_refresh_at_rfc3339:
            last_refresh_at_millis = int(_rfc3339.parse_to_epoch(last_refresh_at_rfc3339) * 1000)
        return UserMetadata(
            _int_or_none('createdAt'), _int_or_none('lastLoginAt'), last_refresh_at_millis)

    @property
    def provider_data(self):
        """Returns a list of UserInfo instances.

        Each object represents an identity from an identity provider that is linked to this user.

        Returns:
          list: A list of UserInfo objects, which may be empty.
        """
        providers = self._data.get('providerUserInfo', [])
        return [ProviderUserInfo(entry) for entry in providers]

    @property
    def custom_claims(self):
        """Returns any custom claims set on this user account.

        Returns:
          dict: A dictionary of claims or None.
        """
        claims = self._data.get('customAttributes')
        if claims:
            parsed = json.loads(claims)
            if parsed != {}:
                return parsed
        return None

    @property
    def tenant_id(self):
        """Returns the tenant ID of this user.

        Returns:
          string: A tenant ID string or None.
        """
        return self._data.get('tenantId')


class ExportedUserRecord(UserRecord):
    """Contains metadata associated with a user including password hash and salt."""

    @property
    def password_hash(self):
        """The user's password hash as a base64-encoded string.

        If the Firebase Auth hashing algorithm (SCRYPT) was used to create the user account, this
        is the base64-encoded password hash of the user. If a different hashing algorithm was
        used to create this user, as is typical when migrating from another Auth system, this
        is an empty string. If no password is set, or if the service account doesn't have permission
        to read the password, then this is ``None``.
        """
        password_hash = self._data.get('passwordHash')

        # If the password hash is redacted (probably due to missing permissions) then clear it out,
        # similar to how the salt is returned. (Otherwise, it *looks* like a b64-encoded hash is
        # present, which is confusing.)
        if password_hash == B64_REDACTED:
            return None
        return password_hash

    @property
    def password_salt(self):
        """The user's password salt as a base64-encoded string.

        If the Firebase Auth hashing algorithm (SCRYPT) was used to create the user account, this
        is the base64-encoded password salt of the user. If a different hashing algorithm was
        used to create this user, as is typical when migrating from another Auth system, this is
        an empty string. If no password is set, or if the service account doesn't have permission to
        read the password, then this is ``None``.
        """
        return self._data.get('salt')


class GetUsersResult:
    """Represents the result of the ``auth.get_users()`` API."""

    def __init__(self, users, not_found):
        """Constructs a `GetUsersResult` object.

        Args:
            users: List of `UserRecord` instances.
            not_found: List of `UserIdentifier` instances.
        """
        self._users = users
        self._not_found = not_found

    @property
    def users(self):
        """Set of `UserRecord` instances, corresponding to the set of users
        that were requested. Only users that were found are listed here. The
        result set is unordered.
        """
        return self._users

    @property
    def not_found(self):
        """Set of `UserIdentifier` instances that were requested, but not
        found.
        """
        return self._not_found


class ListUsersPage:
    """Represents a page of user records exported from a Firebase project.

    Provides methods for traversing the user accounts included in this page, as well as retrieving
    subsequent pages of users. The iterator returned by ``iterate_all()`` can be used to iterate
    through all users in the Firebase project starting from this page.
    """

    def __init__(self, download, page_token, max_results):
        self._download = download
        self._max_results = max_results
        self._current = download(page_token, max_results)

    @property
    def users(self):
        """A list of ``ExportedUserRecord`` instances available in this page."""
        return [ExportedUserRecord(user) for user in self._current.get('users', [])]

    @property
    def next_page_token(self):
        """Page token string for the next page (empty string indicates no more pages)."""
        return self._current.get('nextPageToken', '')

    @property
    def has_next_page(self):
        """A boolean indicating whether more pages are available."""
        return bool(self.next_page_token)

    def get_next_page(self):
        """Retrieves the next page of user accounts, if available.

        Returns:
            ListUsersPage: Next page of users, or None if this is the last page.
        """
        if self.has_next_page:
            return ListUsersPage(self._download, self.next_page_token, self._max_results)
        return None

    def iterate_all(self):
        """Retrieves an iterator for user accounts.

        Returned iterator will iterate through all the user accounts in the Firebase project
        starting from this page. The iterator will never buffer more than one page of users
        in memory at a time.

        Returns:
            iterator: An iterator of ExportedUserRecord instances.
        """
        return _UserIterator(self)


class DeleteUsersResult:
    """Represents the result of the ``auth.delete_users()`` API."""

    def __init__(self, result, total):
        """Constructs a `DeleteUsersResult` object.

        Args:
          result: The proto response, wrapped in a
            `BatchDeleteAccountsResponse` instance.
          total: Total integer number of deletion attempts.
        """
        errors = result.errors
        self._success_count = total - len(errors)
        self._failure_count = len(errors)
        self._errors = errors

    @property
    def success_count(self):
        """Returns the number of users that were deleted successfully (possibly
        zero).

        Users that did not exist prior to calling `delete_users()` are
        considered to be successfully deleted.
        """
        return self._success_count

    @property
    def failure_count(self):
        """Returns the number of users that failed to be deleted (possibly
        zero).
        """
        return self._failure_count

    @property
    def errors(self):
        """A list of `auth.ErrorInfo` instances describing the errors that
        were encountered during the deletion. Length of this list is equal to
        `failure_count`.
        """
        return self._errors


class BatchDeleteAccountsResponse:
    """Represents the results of a `delete_users()` call."""

    def __init__(self, errors=None):
        """Constructs a `BatchDeleteAccountsResponse` instance, corresponding to
        the JSON representing the `BatchDeleteAccountsResponse` proto.

        Args:
            errors: List of dictionaries, with each dictionary representing an
                `ErrorInfo` instance as returned by the server. `None` implies
                an empty list.
        """
        self.errors = [ErrorInfo(err) for err in errors] if errors else []


class ProviderUserInfo(UserInfo):
    """Contains metadata regarding how a user is known by a particular identity provider."""

    def __init__(self, data):
        super().__init__()
        if not isinstance(data, dict):
            raise ValueError(f'Invalid data argument: {data}. Must be a dictionary.')
        if not data.get('rawId'):
            raise ValueError('User ID must not be None or empty.')
        self._data = data

    @property
    def uid(self):
        return self._data.get('rawId')

    @property
    def display_name(self):
        return self._data.get('displayName')

    @property
    def email(self):
        return self._data.get('email')

    @property
    def phone_number(self):
        return self._data.get('phoneNumber')

    @property
    def photo_url(self):
        return self._data.get('photoUrl')

    @property
    def provider_id(self):
        return self._data.get('providerId')


class ActionCodeSettings:
    """Contains required continue/state URL with optional Android and iOS settings.
    Used when invoking the email action link generation APIs.
    """

    def __init__(
        self,
        url: str,
        handle_code_in_app: Optional[bool] = None,
        dynamic_link_domain: Optional[str] = None,
        ios_bundle_id: Optional[str] = None,
        android_package_name: Optional[str] = None,
        android_install_app: Optional[str] = None,
        android_minimum_version: Optional[str] = None,
        link_domain: Optional[str] = None,
    ):
        if dynamic_link_domain is not None:
            warnings.warn(
                'dynamic_link_domain is deprecated, use link_domain instead',
                DeprecationWarning
            )
        self.url = url
        self.handle_code_in_app = handle_code_in_app
        self.dynamic_link_domain = dynamic_link_domain
        self.ios_bundle_id = ios_bundle_id
        self.android_package_name = android_package_name
        self.android_install_app = android_install_app
        self.android_minimum_version = android_minimum_version
        self.link_domain = link_domain


def encode_action_code_settings(settings):
    """ Validates the provided action code settings for email link generation and
    populates the REST api parameters.

    settings - ``ActionCodeSettings`` object provided to be encoded
    returns  - dict of parameters to be passed for link gereration.
    """

    parameters = {}
    # url
    if not settings.url:
        raise ValueError("Dynamic action links url is mandatory")

    try:
        parsed = parse.urlparse(settings.url)
        if not parsed.netloc:
            raise ValueError(f'Malformed dynamic action links url: "{settings.url}".')
        parameters['continueUrl'] = settings.url
<<<<<<< HEAD
    except Exception as exc:
        raise ValueError(f'Malformed dynamic action links url: "{settings.url}".') from exc
=======
    except Exception as err:
        raise ValueError(f'Malformed dynamic action links url: "{settings.url}".') from err
>>>>>>> 2c8a34a7

    # handle_code_in_app
    if settings.handle_code_in_app is not None:
        if not isinstance(settings.handle_code_in_app, bool):
            raise ValueError(
                f'Invalid value provided for handle_code_in_app: {settings.handle_code_in_app}')
        parameters['canHandleCodeInApp'] = settings.handle_code_in_app

    # dynamic_link_domain
    if settings.dynamic_link_domain is not None:
        if not isinstance(settings.dynamic_link_domain, str):
            raise ValueError(
                f'Invalid value provided for dynamic_link_domain: {settings.dynamic_link_domain}')
        parameters['dynamicLinkDomain'] = settings.dynamic_link_domain

    # link_domain
    if settings.link_domain is not None:
        if not isinstance(settings.link_domain, str):
            raise ValueError(
                f'Invalid value provided for link_domain: {settings.link_domain}')
        parameters['linkDomain'] = settings.link_domain

    # ios_bundle_id
    if settings.ios_bundle_id is not None:
        if not isinstance(settings.ios_bundle_id, str):
            raise ValueError(
                f'Invalid value provided for ios_bundle_id: {settings.ios_bundle_id}')
        parameters['iOSBundleId'] = settings.ios_bundle_id

    # android_* attributes
    if (settings.android_minimum_version or settings.android_install_app) \
        and not settings.android_package_name:
        raise ValueError("Android package name is required when specifying other Android settings")

    if settings.android_package_name is not None:
        if not isinstance(settings.android_package_name, str):
            raise ValueError(
                f'Invalid value provided for android_package_name: {settings.android_package_name}')
        parameters['androidPackageName'] = settings.android_package_name

    if settings.android_minimum_version is not None:
        if not isinstance(settings.android_minimum_version, str):
            raise ValueError(
<<<<<<< HEAD
                f'Invalid value provided for '
                f'android_minimum_version: {settings.android_minimum_version}')
=======
                'Invalid value provided for android_minimum_version: '
                f'{settings.android_minimum_version}')
>>>>>>> 2c8a34a7
        parameters['androidMinimumVersion'] = settings.android_minimum_version

    if settings.android_install_app is not None:
        if not isinstance(settings.android_install_app, bool):
            raise ValueError(
                f'Invalid value provided for android_install_app: {settings.android_install_app}')
        parameters['androidInstallApp'] = settings.android_install_app

    return parameters


class UserManager:
    """Provides methods for interacting with the Google Identity Toolkit."""

    ID_TOOLKIT_URL = 'https://identitytoolkit.googleapis.com/v1'

    def __init__(self, http_client, project_id, tenant_id=None, url_override=None):
        self.http_client = http_client
        url_prefix = url_override or self.ID_TOOLKIT_URL
        self.base_url = f'{url_prefix}/projects/{project_id}'
        if tenant_id:
            self.base_url += f'/tenants/{tenant_id}'

    def get_user(self, **kwargs):
        """Gets the user data corresponding to the provided key."""
        if 'uid' in kwargs:
            key, key_type = kwargs.pop('uid'), 'user ID'
            payload = {'localId' : [_auth_utils.validate_uid(key, required=True)]}
        elif 'email' in kwargs:
            key, key_type = kwargs.pop('email'), 'email'
            payload = {'email' : [_auth_utils.validate_email(key, required=True)]}
        elif 'phone_number' in kwargs:
            key, key_type = kwargs.pop('phone_number'), 'phone number'
            payload = {'phoneNumber' : [_auth_utils.validate_phone(key, required=True)]}
        else:
            raise TypeError(f'Unsupported keyword arguments: {kwargs}.')

        body, http_resp = self._make_request('post', '/accounts:lookup', json=payload)
        if not body or not body.get('users'):
            raise _auth_utils.UserNotFoundError(
                f'No user record found for the provided {key_type}: {key}.',
                http_response=http_resp)
        return body['users'][0]

    def get_users(self, identifiers):
        """Looks up multiple users by their identifiers (uid, email, etc.)

        Args:
            identifiers: UserIdentifier[]: The identifiers indicating the user
                to be looked up. Must have <= 100 entries.

        Returns:
            list[dict[string, string]]: List of dicts representing the JSON
            `UserInfo` responses from the server.

        Raises:
            ValueError: If any of the identifiers are invalid or if more than
                100 identifiers are specified.
            UnexpectedResponseError: If the backend server responds with an
                unexpected message.
        """
        if not identifiers:
            return []
        if len(identifiers) > 100:
            raise ValueError('`identifiers` parameter must have <= 100 entries.')

        payload = defaultdict(list)
        for identifier in identifiers:
            if isinstance(identifier, _user_identifier.UidIdentifier):
                payload['localId'].append(identifier.uid)
            elif isinstance(identifier, _user_identifier.EmailIdentifier):
                payload['email'].append(identifier.email)
            elif isinstance(identifier, _user_identifier.PhoneIdentifier):
                payload['phoneNumber'].append(identifier.phone_number)
            elif isinstance(identifier, _user_identifier.ProviderIdentifier):
                payload['federatedUserId'].append({
                    'providerId': identifier.provider_id,
                    'rawId': identifier.provider_uid
                })
            else:
                raise ValueError(
                    f'Invalid entry in "identifiers" list. Unsupported type: {type(identifier)}')

        body, http_resp = self._make_request(
            'post', '/accounts:lookup', json=payload)
        if not http_resp.ok:
            raise _auth_utils.UnexpectedResponseError(
                'Failed to get users.', http_response=http_resp)
        return body.get('users', [])

    def list_users(self, page_token=None, max_results=MAX_LIST_USERS_RESULTS):
        """Retrieves a batch of users."""
        if page_token is not None:
            if not isinstance(page_token, str) or not page_token:
                raise ValueError('Page token must be a non-empty string.')
        if not isinstance(max_results, int):
            raise ValueError('Max results must be an integer.')
        if max_results < 1 or max_results > MAX_LIST_USERS_RESULTS:
            raise ValueError(
                f'Max results must be a positive integer less than {MAX_LIST_USERS_RESULTS}.')

        payload = {'maxResults': max_results}
        if page_token:
            payload['nextPageToken'] = page_token
        body, _ = self._make_request('get', '/accounts:batchGet', params=payload)
        return body

    def create_user(self, uid=None, display_name=None, email=None, phone_number=None,
                    photo_url=None, password=None, disabled=None, email_verified=None):
        """Creates a new user account with the specified properties."""
        payload = {
            'localId': _auth_utils.validate_uid(uid),
            'displayName': _auth_utils.validate_display_name(display_name),
            'email': _auth_utils.validate_email(email),
            'phoneNumber': _auth_utils.validate_phone(phone_number),
            'photoUrl': _auth_utils.validate_photo_url(photo_url),
            'password': _auth_utils.validate_password(password),
            'emailVerified': bool(email_verified) if email_verified is not None else None,
            'disabled': bool(disabled) if disabled is not None else None,
        }
        payload = {k: v for k, v in payload.items() if v is not None}
        body, http_resp = self._make_request('post', '/accounts', json=payload)
        if not body or not body.get('localId'):
            raise _auth_utils.UnexpectedResponseError(
                'Failed to create new user.', http_response=http_resp)
        return body.get('localId')

    def update_user(self, uid, display_name=None, email=None, phone_number=None,
                    photo_url=None, password=None, disabled=None, email_verified=None,
                    valid_since=None, custom_claims=None, providers_to_delete=None):
        """Updates an existing user account with the specified properties"""
        payload = {
            'localId': _auth_utils.validate_uid(uid, required=True),
            'email': _auth_utils.validate_email(email),
            'password': _auth_utils.validate_password(password),
            'validSince': _auth_utils.validate_timestamp(valid_since, 'valid_since'),
            'emailVerified': bool(email_verified) if email_verified is not None else None,
            'disableUser': bool(disabled) if disabled is not None else None,
        }

        remove = []
        remove_provider = _auth_utils.validate_provider_ids(providers_to_delete)
        if display_name is not None:
            if display_name is DELETE_ATTRIBUTE:
                remove.append('DISPLAY_NAME')
            else:
                payload['displayName'] = _auth_utils.validate_display_name(display_name)
        if photo_url is not None:
            if photo_url is DELETE_ATTRIBUTE:
                remove.append('PHOTO_URL')
            else:
                payload['photoUrl'] = _auth_utils.validate_photo_url(photo_url)
        if remove:
            payload['deleteAttribute'] = remove

        if phone_number is not None:
            if phone_number is DELETE_ATTRIBUTE:
                remove_provider.append('phone')
            else:
                payload['phoneNumber'] = _auth_utils.validate_phone(phone_number)

        if custom_claims is not None:
            if custom_claims is DELETE_ATTRIBUTE:
                custom_claims = {}
            json_claims = json.dumps(custom_claims) if isinstance(
                custom_claims, dict) else custom_claims
            payload['customAttributes'] = _auth_utils.validate_custom_claims(json_claims)

        if remove_provider:
            payload['deleteProvider'] = list(set(remove_provider))

        payload = {k: v for k, v in payload.items() if v is not None}
        body, http_resp = self._make_request('post', '/accounts:update', json=payload)
        if not body or not body.get('localId'):
            raise _auth_utils.UnexpectedResponseError(
                f'Failed to update user: {uid}.', http_response=http_resp)
        return body.get('localId')

    def delete_user(self, uid):
        """Deletes the user identified by the specified user ID."""
        _auth_utils.validate_uid(uid, required=True)
        body, http_resp = self._make_request('post', '/accounts:delete', json={'localId' : uid})
        if not body or not body.get('kind'):
            raise _auth_utils.UnexpectedResponseError(
                f'Failed to delete user: {uid}.', http_response=http_resp)

    def delete_users(self, uids, force_delete=False):
        """Deletes the users identified by the specified user ids.

        Args:
            uids: A list of strings indicating the uids of the users to be deleted.
                Must have <= 1000 entries.
            force_delete: Optional parameter that indicates if users should be
                deleted, even if they're not disabled. Defaults to False.


        Returns:
            BatchDeleteAccountsResponse: Server's proto response, wrapped in a
            python object.

        Raises:
            ValueError: If any of the identifiers are invalid or if more than 1000
                identifiers are specified.
            UnexpectedResponseError: If the backend server responds with an
                unexpected message.
        """
        if not uids:
            return BatchDeleteAccountsResponse()

        if len(uids) > 1000:
            raise ValueError("`uids` paramter must have <= 1000 entries.")
        for uid in uids:
            _auth_utils.validate_uid(uid, required=True)

        body, http_resp = self._make_request('post', '/accounts:batchDelete',
                                             json={'localIds': uids, 'force': force_delete})
        if not isinstance(body, dict):
            raise _auth_utils.UnexpectedResponseError(
                'Unexpected response from server while attempting to delete users.',
                http_response=http_resp)
        return BatchDeleteAccountsResponse(body.get('errors', []))

    def import_users(self, users, hash_alg=None):
        """Imports the given list of users to Firebase Auth."""
        try:
            if not users or len(users) > MAX_IMPORT_USERS_SIZE:
                raise ValueError(
                    'Users must be a non-empty list with no more than '
                    f'{MAX_IMPORT_USERS_SIZE} elements.')
            if any(not isinstance(u, _user_import.ImportUserRecord) for u in users):
                raise ValueError('One or more user objects are invalid.')
        except TypeError as err:
            raise ValueError('users must be iterable') from err

        payload = {'users': [u.to_dict() for u in users]}
        if any('passwordHash' in u for u in payload['users']):
            if not isinstance(hash_alg, _user_import.UserImportHash):
                raise ValueError('A UserImportHash is required to import users with passwords.')
            payload.update(hash_alg.to_dict())
        body, http_resp = self._make_request('post', '/accounts:batchCreate', json=payload)
        if not isinstance(body, dict):
            raise _auth_utils.UnexpectedResponseError(
                'Failed to import users.', http_response=http_resp)
        return body

    def generate_email_action_link(self, action_type, email, action_code_settings=None):
        """Fetches the email action links for types

        Args:
            action_type: String. Valid values ['VERIFY_EMAIL', 'EMAIL_SIGNIN', 'PASSWORD_RESET']
            email: Email of the user for which the action is performed
            action_code_settings: ``ActionCodeSettings`` object or dict (optional). Defines whether
                the link is to be handled by a mobile app and the additional state information to be
                passed in the deep link, etc.
        Returns:
            link_url: action url to be emailed to the user

        Raises:
            UnexpectedResponseError: If the backend server responds with an unexpected message
            FirebaseError: If an error occurs while generating the link
            ValueError: If the provided arguments are invalid
        """
        payload = {
            'requestType': _auth_utils.validate_action_type(action_type),
            'email': _auth_utils.validate_email(email),
            'returnOobLink': True
        }

        if action_code_settings:
            payload.update(encode_action_code_settings(action_code_settings))

        body, http_resp = self._make_request('post', '/accounts:sendOobCode', json=payload)
        if not body or not body.get('oobLink'):
            raise _auth_utils.UnexpectedResponseError(
                'Failed to generate email action link.', http_response=http_resp)
        return body.get('oobLink')

    def _make_request(self, method, path, **kwargs):
        url = f'{self.base_url}{path}'
        try:
            return self.http_client.body_and_response(method, url, **kwargs)
        except requests.exceptions.RequestException as error:
            raise _auth_utils.handle_auth_backend_error(error)


class _UserIterator(_auth_utils.PageIterator):

    @property
    def items(self):
        return self._current_page.users<|MERGE_RESOLUTION|>--- conflicted
+++ resolved
@@ -535,13 +535,8 @@
         if not parsed.netloc:
             raise ValueError(f'Malformed dynamic action links url: "{settings.url}".')
         parameters['continueUrl'] = settings.url
-<<<<<<< HEAD
-    except Exception as exc:
-        raise ValueError(f'Malformed dynamic action links url: "{settings.url}".') from exc
-=======
     except Exception as err:
         raise ValueError(f'Malformed dynamic action links url: "{settings.url}".') from err
->>>>>>> 2c8a34a7
 
     # handle_code_in_app
     if settings.handle_code_in_app is not None:
@@ -585,13 +580,8 @@
     if settings.android_minimum_version is not None:
         if not isinstance(settings.android_minimum_version, str):
             raise ValueError(
-<<<<<<< HEAD
-                f'Invalid value provided for '
-                f'android_minimum_version: {settings.android_minimum_version}')
-=======
                 'Invalid value provided for android_minimum_version: '
                 f'{settings.android_minimum_version}')
->>>>>>> 2c8a34a7
         parameters['androidMinimumVersion'] = settings.android_minimum_version
 
     if settings.android_install_app is not None:
