--- conflicted
+++ resolved
@@ -26,14 +26,6 @@
 PROJECT_ID = 'myProject1'
 PAGE_TOKEN = 'pageToken'
 NEXT_PAGE_TOKEN = 'nextPageToken'
-<<<<<<< HEAD
-CREATE_TIME = '2020-01-21T20:44:27.392932Z'
-CREATE_TIME_2 = '2020-01-21T21:44:27.392932Z'
-
-UPDATE_TIME = '2020-01-21T22:45:29.392932Z'
-UPDATE_TIME_2 = '2020-01-21T23:45:29.392932Z'
-
-=======
 
 CREATE_TIME = '2020-01-21T20:44:27.392932Z'
 CREATE_TIME_MILLIS = 1579639467392
@@ -44,7 +36,6 @@
 CREATE_TIME_2 = '2020-01-21T21:44:27.392932Z'
 UPDATE_TIME_2 = '2020-01-21T23:45:29.392932Z'
 
->>>>>>> 87704481
 ETAG = '33a64df551425fcc55e4d42a148795d9f25f89d4'
 MODEL_HASH = '987987a98b98798d098098e09809fc0893897'
 TAG_1 = 'Tag1'
@@ -363,13 +354,8 @@
         model = ml.Model.from_dict(FULL_MODEL_ERR_STATE_LRO_JSON)
         assert model.model_id == MODEL_ID_1
         assert model.display_name == DISPLAY_NAME_1
-<<<<<<< HEAD
-        assert model.create_time == CREATE_TIME
-        assert model.update_time == UPDATE_TIME
-=======
         assert model.create_time == CREATE_TIME_MILLIS
         assert model.update_time == UPDATE_TIME_MILLIS
->>>>>>> 87704481
         assert model.validation_error == VALIDATION_ERROR_MSG
         assert model.published is False
         assert model.etag == ETAG
@@ -383,13 +369,8 @@
         model = ml.Model.from_dict(FULL_MODEL_PUBLISHED_JSON)
         assert model.model_id == MODEL_ID_1
         assert model.display_name == DISPLAY_NAME_1
-<<<<<<< HEAD
-        assert model.create_time == CREATE_TIME
-        assert model.update_time == UPDATE_TIME
-=======
         assert model.create_time == CREATE_TIME_MILLIS
         assert model.update_time == UPDATE_TIME_MILLIS
->>>>>>> 87704481
         assert model.validation_error is None
         assert model.published is True
         assert model.etag == ETAG
