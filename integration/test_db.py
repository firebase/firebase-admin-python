# Copyright 2017 Google Inc.
#
# Licensed under the Apache License, Version 2.0 (the "License");
# you may not use this file except in compliance with the License.
# You may obtain a copy of the License at
#
#     http://www.apache.org/licenses/LICENSE-2.0
#
# Unless required by applicable law or agreed to in writing, software
# distributed under the License is distributed on an "AS IS" BASIS,
# WITHOUT WARRANTIES OR CONDITIONS OF ANY KIND, either express or implied.
# See the License for the specific language governing permissions and
# limitations under the License.

"""Integration tests for firebase_admin.db module."""
import collections
import json

import pytest
import six

import firebase_admin
from firebase_admin import db
from integration import conftest
from tests import testutils

@pytest.fixture(scope='module')
def update_rules():
    with open(testutils.resource_filename('dinosaurs_index.json')) as rules_file:
        new_rules = json.load(rules_file)
    client = db.reference()._client
    rules = client.request('get', '/.settings/rules.json')
    existing = rules.get('rules')
    if existing != new_rules:
        rules['rules'] = new_rules
        client.request('put', '/.settings/rules.json', json=rules)

@pytest.fixture(scope='module')
def testdata():
    with open(testutils.resource_filename('dinosaurs.json')) as dino_file:
        return json.load(dino_file)

@pytest.fixture(scope='module')
def testref(update_rules):
    """Adds the necessary DB indices, and sets the initial values.

    This fixture is attached to the module scope, and therefore is guaranteed to run only once
    during the execution of this test module.

    Returns:
        Reference: A reference to the test dinosaur database.
    """
    del update_rules
    ref = db.reference('_adminsdk/python/dinodb')
    ref.set(testdata())
    return ref


class TestReferenceAttributes(object):
    """Test cases for attributes exposed by db.Reference class."""

    def test_ref_attributes(self, testref):
        assert testref.key == 'dinodb'
        assert testref.path == '/_adminsdk/python/dinodb'

    def test_child(self, testref):
        child = testref.child('dinosaurs')
        assert child.key == 'dinosaurs'
        assert child.path == '/_adminsdk/python/dinodb/dinosaurs'

    def test_parent(self, testref):
        parent = testref.parent
        assert parent.key == 'python'
        assert parent.path == '/_adminsdk/python'


class TestReadOperations(object):
    """Test cases for reading node values."""

    def test_get_value(self, testref, testdata):
        value = testref.get()
        assert isinstance(value, dict)
        assert testdata == value

    def test_get_child_value(self, testref, testdata):
        value = testref.child('dinosaurs').get()
        assert isinstance(value, dict)
        assert testdata['dinosaurs'] == value

    def test_get_grandchild_value(self, testref, testdata):
        value = testref.child('dinosaurs').child('lambeosaurus').get()
        assert isinstance(value, dict)
        assert testdata['dinosaurs']['lambeosaurus'] == value

    def test_get_nonexisting_child_value(self, testref):
        assert testref.child('none_existing').get() is None


class TestWriteOperations(object):
    """Test cases for creating and updating node values."""

    def test_push(self, testref):
        python = testref.parent
        ref = python.child('users').push()
        assert ref.path == '/_adminsdk/python/users/' + ref.key
        assert ref.get() == ''

    def test_push_with_value(self, testref):
        python = testref.parent
        value = {'name' : 'Luis Alvarez', 'since' : 1911}
        ref = python.child('users').push(value)
        assert ref.path == '/_adminsdk/python/users/' + ref.key
        assert ref.get() == value

    def test_set_primitive_value(self, testref):
        python = testref.parent
        ref = python.child('users').push()
        ref.set('value')
        assert ref.get() == 'value'

    def test_set_complex_value(self, testref):
        python = testref.parent
        value = {'name' : 'Mary Anning', 'since' : 1799}
        ref = python.child('users').push()
        ref.set(value)
        assert ref.get() == value

    def test_update_children(self, testref):
        python = testref.parent
        value = {'name' : 'Robert Bakker', 'since' : 1945}
        ref = python.child('users').push()
        ref.update(value)
        assert ref.get() == value

    def test_update_children_with_existing_values(self, testref):
        python = testref.parent
        ref = python.child('users').push({'name' : 'Edwin Colbert', 'since' : 1900})
        ref.update({'since' : 1905})
        assert ref.get() == {'name' : 'Edwin Colbert', 'since' : 1905}

    def test_update_nested_children(self, testref):
        python = testref.parent
        edward = python.child('users').push({'name' : 'Edward Cope', 'since' : 1800})
        jack = python.child('users').push({'name' : 'Jack Horner', 'since' : 1940})
        delta = {
            '{0}/since'.format(edward.key) : 1840,
            '{0}/since'.format(jack.key) : 1946
        }
        python.child('users').update(delta)
        assert edward.get() == {'name' : 'Edward Cope', 'since' : 1840}
        assert jack.get() == {'name' : 'Jack Horner', 'since' : 1946}

    def test_get_and_update_with_etag(self, testref):
        python = testref.parent
        push_data = {'name' : 'Edward Cope', 'since' : 1800}
        edward = python.child('users').push(push_data)
        etag, data = edward._get_with_etag()
        assert data == push_data
        assert isinstance(etag, six.string_types)

        update_data = {'name' : 'Jack Horner', 'since' : 1940}
        failed_update = edward._update_with_etag(update_data, 'invalid-etag')
        assert failed_update == (False, etag, push_data)

        successful_update = edward._update_with_etag(update_data, etag)
        assert successful_update[0]
        assert successful_update[2] == update_data

    def test_transation(self, testref):
        python = testref.parent
        def transaction_update(snapshot):
<<<<<<< HEAD
            snapshot['foo1'] += '_suffix'
            return snapshot
        ref = python.child('users').push({'foo1' : 'bar1'})
        ref.transaction(transaction_update)
        assert ref.get() == {'foo1': 'bar1_suffix'}
=======
            snapshot['name'] += ' Owen'
            snapshot['since'] = 1804
            return snapshot
        ref = python.child('users').push({'name' : 'Richard'})
        new_value = ref.transaction(transaction_update)
        expected = {'name': 'Richard Owen', 'since': 1804}
        assert new_value == expected
        assert ref.get() == expected
>>>>>>> 99c48ef2

    def test_delete(self, testref):
        python = testref.parent
        ref = python.child('users').push('foo')
        assert ref.get() == 'foo'
        ref.delete()
        assert ref.get() is None


class TestAdvancedQueries(object):
    """Test cases for advanced interactions via the db.Query interface."""

    height_sorted = [
        'linhenykus', 'pterodactyl', 'lambeosaurus',
        'triceratops', 'stegosaurus', 'bruhathkayosaurus',
    ]

    def test_order_by_key(self, testref):
        value = testref.child('dinosaurs').order_by_key().get()
        assert isinstance(value, collections.OrderedDict)
        assert list(value.keys()) == [
            'bruhathkayosaurus', 'lambeosaurus', 'linhenykus',
            'pterodactyl', 'stegosaurus', 'triceratops'
        ]

    def test_order_by_value(self, testref):
        value = testref.child('scores').order_by_value().get()
        assert list(value.keys()) == [
            'stegosaurus', 'lambeosaurus', 'triceratops',
            'bruhathkayosaurus', 'linhenykus', 'pterodactyl',
        ]

    def test_order_by_child(self, testref):
        value = testref.child('dinosaurs').order_by_child('height').get()
        assert list(value.keys()) == self.height_sorted

    def test_limit_first(self, testref):
        value = testref.child('dinosaurs').order_by_child('height').limit_to_first(2).get()
        assert list(value.keys()) == self.height_sorted[:2]

    def test_limit_first_all(self, testref):
        value = testref.child('dinosaurs').order_by_child('height').limit_to_first(10).get()
        assert list(value.keys()) == self.height_sorted

    def test_limit_last(self, testref):
        value = testref.child('dinosaurs').order_by_child('height').limit_to_last(2).get()
        assert list(value.keys()) == self.height_sorted[-2:]

    def test_limit_last_all(self, testref):
        value = testref.child('dinosaurs').order_by_child('height').limit_to_last(10).get()
        assert list(value.keys()) == self.height_sorted

    def test_start_at(self, testref):
        value = testref.child('dinosaurs').order_by_child('height').start_at(3.5).get()
        assert list(value.keys()) == self.height_sorted[-2:]

    def test_end_at(self, testref):
        value = testref.child('dinosaurs').order_by_child('height').end_at(3.5).get()
        assert list(value.keys()) == self.height_sorted[:4]

    def test_start_and_end_at(self, testref):
        value = testref.child('dinosaurs').order_by_child('height') \
            .start_at(2.5).end_at(5).get()
        assert list(value.keys()) == self.height_sorted[-3:-1]

    def test_equal_to(self, testref):
        value = testref.child('dinosaurs').order_by_child('height').equal_to(0.6).get()
        assert list(value.keys()) == self.height_sorted[:2]

    def test_order_by_nested_child(self, testref):
        value = testref.child('dinosaurs').order_by_child('ratings/pos').start_at(4).get()
        assert len(value) == 3
        assert 'pterodactyl' in value
        assert 'stegosaurus' in value
        assert 'triceratops' in value

    def test_filter_by_key(self, testref):
        value = testref.child('dinosaurs').order_by_key().limit_to_first(2).get()
        assert len(value) == 2
        assert 'bruhathkayosaurus' in value
        assert 'lambeosaurus' in value

    def test_filter_by_value(self, testref):
        value = testref.child('scores').order_by_value().limit_to_last(2).get()
        assert len(value) == 2
        assert 'pterodactyl' in value
        assert 'linhenykus' in value


@pytest.fixture(scope='module')
def override_app(request, update_rules):
    del update_rules
    cred, project_id = conftest.integration_conf(request)
    ops = {
        'databaseURL' : 'https://{0}.firebaseio.com'.format(project_id),
        'databaseAuthVariableOverride' : {'uid' : 'user1'}
    }
    app = firebase_admin.initialize_app(cred, ops, 'db-override')
    yield app
    firebase_admin.delete_app(app)

@pytest.fixture(scope='module')
def none_override_app(request, update_rules):
    del update_rules
    cred, project_id = conftest.integration_conf(request)
    ops = {
        'databaseURL' : 'https://{0}.firebaseio.com'.format(project_id),
        'databaseAuthVariableOverride' : None
    }
    app = firebase_admin.initialize_app(cred, ops, 'db-none-override')
    yield app
    firebase_admin.delete_app(app)


class TestAuthVariableOverride(object):
    """Test cases for database auth variable overrides."""

    def init_ref(self, path):
        admin_ref = db.reference(path)
        admin_ref.set('test')
        assert admin_ref.get() == 'test'

    def check_permission_error(self, excinfo):
        assert isinstance(excinfo.value, db.ApiCallError)
        assert 'Reason: Permission denied' in str(excinfo.value)

    def test_no_access(self, override_app):
        path = '_adminsdk/python/admin'
        self.init_ref(path)
        user_ref = db.reference(path, override_app)
        with pytest.raises(db.ApiCallError) as excinfo:
            assert user_ref.get()
        self.check_permission_error(excinfo)

        with pytest.raises(db.ApiCallError) as excinfo:
            user_ref.set('test2')
        self.check_permission_error(excinfo)

    def test_read(self, override_app):
        path = '_adminsdk/python/protected/user2'
        self.init_ref(path)
        user_ref = db.reference(path, override_app)
        assert user_ref.get() == 'test'
        with pytest.raises(db.ApiCallError) as excinfo:
            user_ref.set('test2')
        self.check_permission_error(excinfo)

    def test_read_write(self, override_app):
        path = '_adminsdk/python/protected/user1'
        self.init_ref(path)
        user_ref = db.reference(path, override_app)
        assert user_ref.get() == 'test'
        user_ref.set('test2')
        assert user_ref.get() == 'test2'

    def test_query(self, override_app):
        user_ref = db.reference('_adminsdk/python/protected', override_app)
        with pytest.raises(db.ApiCallError) as excinfo:
            user_ref.order_by_key().limit_to_first(2).get()
        self.check_permission_error(excinfo)

    def test_none_auth_override(self, none_override_app):
        path = '_adminsdk/python/public'
        self.init_ref(path)
        public_ref = db.reference(path, none_override_app)
        assert public_ref.get() == 'test'

        ref = db.reference('_adminsdk/python', none_override_app)
        with pytest.raises(db.ApiCallError) as excinfo:
            assert ref.child('protected/user1').get()
        self.check_permission_error(excinfo)

        with pytest.raises(db.ApiCallError) as excinfo:
            assert ref.child('protected/user2').get()
        self.check_permission_error(excinfo)

        with pytest.raises(db.ApiCallError) as excinfo:
            assert ref.child('admin').get()
        self.check_permission_error(excinfo)<|MERGE_RESOLUTION|>--- conflicted
+++ resolved
@@ -169,13 +169,6 @@
     def test_transation(self, testref):
         python = testref.parent
         def transaction_update(snapshot):
-<<<<<<< HEAD
-            snapshot['foo1'] += '_suffix'
-            return snapshot
-        ref = python.child('users').push({'foo1' : 'bar1'})
-        ref.transaction(transaction_update)
-        assert ref.get() == {'foo1': 'bar1_suffix'}
-=======
             snapshot['name'] += ' Owen'
             snapshot['since'] = 1804
             return snapshot
@@ -184,7 +177,6 @@
         expected = {'name': 'Richard Owen', 'since': 1804}
         assert new_value == expected
         assert ref.get() == expected
->>>>>>> 99c48ef2
 
     def test_delete(self, testref):
         python = testref.parent
