--- conflicted
+++ resolved
@@ -64,29 +64,12 @@
         return self._data.get('clientSecret')
 
     @property
-<<<<<<< HEAD
     def id_token_response_type(self):
         return self._data.get('responseType', {}).get('idToken', False)
 
     @property
     def code_response_type(self):
         return self._data.get('responseType', {}).get('code', False)
-=======
-    def response_type(self):
-        return ResponseTypeProviderConfig(self._data['responseType'])
-
-
-class ResponseTypeProviderConfig(ProviderConfig):
-    """Represents the "response type" portion of the OIDC auth provider configuration"""
-
-    @property
-    def id_token(self):
-        return self._data.get('idToken', False)
-
-    @property
-    def code(self):
-        return self._data.get('code', False)
->>>>>>> 630034a0
 
 
 class SAMLProviderConfig(ProviderConfig):
