# Copyright 2017 Google Inc.
#
# Licensed under the Apache License, Version 2.0 (the "License");
# you may not use this file except in compliance with the License.
# You may obtain a copy of the License at
#
#     http://www.apache.org/licenses/LICENSE-2.0
#
# Unless required by applicable law or agreed to in writing, software
# distributed under the License is distributed on an "AS IS" BASIS,
# WITHOUT WARRANTIES OR CONDITIONS OF ANY KIND, either express or implied.
# See the License for the specific language governing permissions and
# limitations under the License.

"""Firebase Cloud Messaging module."""

from __future__ import annotations
from typing import Callable, List, Optional
import concurrent.futures
import json
import warnings
import asyncio
import logging
import requests
import httpx

from googleapiclient import http
from googleapiclient import _auth

import firebase_admin
from firebase_admin import (
    _http_client,
    _messaging_encoder,
    _messaging_utils,
    _gapic_utils,
    _utils,
    exceptions,
    App
)
from firebase_admin._retry import HttpxRetryTransport

logger = logging.getLogger(__name__)

_MESSAGING_ATTRIBUTE = '_messaging'


__all__ = [
    'AndroidConfig',
    'AndroidFCMOptions',
    'AndroidNotification',
    'APNSConfig',
    'APNSFCMOptions',
    'APNSPayload',
    'Aps',
    'ApsAlert',
    'BatchResponse',
    'CriticalSound',
    'ErrorInfo',
    'FCMOptions',
    'LightSettings',
    'Message',
    'MulticastMessage',
    'Notification',
    'QuotaExceededError',
    'SenderIdMismatchError',
    'SendResponse',
    'ThirdPartyAuthError',
    'TopicManagementResponse',
    'UnregisteredError',
    'WebpushConfig',
    'WebpushFCMOptions',
    'WebpushNotification',
    'WebpushNotificationAction',

    'send',
    'send_all',
    'send_multicast',
    'send_each',
    'send_each_async',
    'send_each_for_multicast',
    'subscribe_to_topic',
    'unsubscribe_from_topic',
]


AndroidConfig = _messaging_utils.AndroidConfig
AndroidFCMOptions = _messaging_utils.AndroidFCMOptions
AndroidNotification = _messaging_utils.AndroidNotification
APNSConfig = _messaging_utils.APNSConfig
APNSFCMOptions = _messaging_utils.APNSFCMOptions
APNSPayload = _messaging_utils.APNSPayload
Aps = _messaging_utils.Aps
ApsAlert = _messaging_utils.ApsAlert
CriticalSound = _messaging_utils.CriticalSound
FCMOptions = _messaging_utils.FCMOptions
LightSettings = _messaging_utils.LightSettings
Message = _messaging_encoder.Message
MulticastMessage = _messaging_encoder.MulticastMessage
Notification = _messaging_utils.Notification
WebpushConfig = _messaging_utils.WebpushConfig
WebpushFCMOptions = _messaging_utils.WebpushFCMOptions
WebpushNotification = _messaging_utils.WebpushNotification
WebpushNotificationAction = _messaging_utils.WebpushNotificationAction

QuotaExceededError = _messaging_utils.QuotaExceededError
SenderIdMismatchError = _messaging_utils.SenderIdMismatchError
ThirdPartyAuthError = _messaging_utils.ThirdPartyAuthError
UnregisteredError = _messaging_utils.UnregisteredError


def _get_messaging_service(app: Optional[App]) -> _MessagingService:
    return _utils.get_app_service(app, _MESSAGING_ATTRIBUTE, _MessagingService)

def send(message, dry_run=False, app: Optional[App] = None):
    """Sends the given message via Firebase Cloud Messaging (FCM).

    If the ``dry_run`` mode is enabled, the message will not be actually delivered to the
    recipients. Instead FCM performs all the usual validations, and emulates the send operation.

    Args:
        message: An instance of ``messaging.Message``.
        dry_run: A boolean indicating whether to run the operation in dry run mode (optional).
        app: An App instance (optional).

    Returns:
        string: A message ID string that uniquely identifies the sent message.

    Raises:
        FirebaseError: If an error occurs while sending the message to the FCM service.
        ValueError: If the input arguments are invalid.
    """
    return _get_messaging_service(app).send(message, dry_run)

def send_each(messages, dry_run=False, app=None):
    """Sends each message in the given list via Firebase Cloud Messaging.

    If the ``dry_run`` mode is enabled, the message will not be actually delivered to the
    recipients. Instead FCM performs all the usual validations, and emulates the send operation.

    Args:
        messages: A list of ``messaging.Message`` instances.
        dry_run: A boolean indicating whether to run the operation in dry run mode (optional).
        app: An App instance (optional).

    Returns:
        BatchResponse: A ``messaging.BatchResponse`` instance.

    Raises:
        FirebaseError: If an error occurs while sending the message to the FCM service.
        ValueError: If the input arguments are invalid.
    """
    return _get_messaging_service(app).send_each(messages, dry_run)

async def send_each_async(
        messages: List[Message],
        dry_run: bool = False,
        app: Optional[App] = None
    ) -> BatchResponse:
    """Sends each message in the given list asynchronously via Firebase Cloud Messaging.

    If the ``dry_run`` mode is enabled, the message will not be actually delivered to the
    recipients. Instead FCM performs all the usual validations, and emulates the send operation.

    Args:
        messages: A list of ``messaging.Message`` instances.
        dry_run: A boolean indicating whether to run the operation in dry run mode (optional).
        app: An App instance (optional).

    Returns:
        BatchResponse: A ``messaging.BatchResponse`` instance.

    Raises:
        FirebaseError: If an error occurs while sending the message to the FCM service.
        ValueError: If the input arguments are invalid.
    """
    return await _get_messaging_service(app).send_each_async(messages, dry_run)

async def send_each_for_multicast_async(
        multicast_message: MulticastMessage,
        dry_run: bool = False,
        app: Optional[App] = None
    ) -> BatchResponse:
    """Sends the given mutlicast message to each token asynchronously via Firebase Cloud Messaging
    (FCM).

    If the ``dry_run`` mode is enabled, the message will not be actually delivered to the
    recipients. Instead FCM performs all the usual validations, and emulates the send operation.

    Args:
        multicast_message: An instance of ``messaging.MulticastMessage``.
        dry_run: A boolean indicating whether to run the operation in dry run mode (optional).
        app: An App instance (optional).

    Returns:
        BatchResponse: A ``messaging.BatchResponse`` instance.

    Raises:
        FirebaseError: If an error occurs while sending the message to the FCM service.
        ValueError: If the input arguments are invalid.
    """
    if not isinstance(multicast_message, MulticastMessage):
        raise ValueError('Message must be an instance of messaging.MulticastMessage class.')
    messages = [Message(
        data=multicast_message.data,
        notification=multicast_message.notification,
        android=multicast_message.android,
        webpush=multicast_message.webpush,
        apns=multicast_message.apns,
        fcm_options=multicast_message.fcm_options,
        token=token
    ) for token in multicast_message.tokens]
    return await _get_messaging_service(app).send_each_async(messages, dry_run)

def send_each_for_multicast(multicast_message, dry_run=False, app=None):
    """Sends the given mutlicast message to each token via Firebase Cloud Messaging (FCM).

    If the ``dry_run`` mode is enabled, the message will not be actually delivered to the
    recipients. Instead FCM performs all the usual validations, and emulates the send operation.

    Args:
        multicast_message: An instance of ``messaging.MulticastMessage``.
        dry_run: A boolean indicating whether to run the operation in dry run mode (optional).
        app: An App instance (optional).

    Returns:
        BatchResponse: A ``messaging.BatchResponse`` instance.

    Raises:
        FirebaseError: If an error occurs while sending the message to the FCM service.
        ValueError: If the input arguments are invalid.
    """
    if not isinstance(multicast_message, MulticastMessage):
        raise ValueError('Message must be an instance of messaging.MulticastMessage class.')
    messages = [Message(
        data=multicast_message.data,
        notification=multicast_message.notification,
        android=multicast_message.android,
        webpush=multicast_message.webpush,
        apns=multicast_message.apns,
        fcm_options=multicast_message.fcm_options,
        token=token
    ) for token in multicast_message.tokens]
    return _get_messaging_service(app).send_each(messages, dry_run)

def send_all(messages, dry_run=False, app=None):
    """Sends the given list of messages via Firebase Cloud Messaging as a single batch.

    If the ``dry_run`` mode is enabled, the message will not be actually delivered to the
    recipients. Instead FCM performs all the usual validations, and emulates the send operation.

    Args:
        messages: A list of ``messaging.Message`` instances.
        dry_run: A boolean indicating whether to run the operation in dry run mode (optional).
        app: An App instance (optional).

    Returns:
        BatchResponse: A ``messaging.BatchResponse`` instance.

    Raises:
        FirebaseError: If an error occurs while sending the message to the FCM service.
        ValueError: If the input arguments are invalid.

    send_all() is deprecated. Use send_each() instead.
    """
    warnings.warn('send_all() is deprecated. Use send_each() instead.', DeprecationWarning)
    return _get_messaging_service(app).send_all(messages, dry_run)

def send_multicast(multicast_message, dry_run=False, app=None):
    """Sends the given mutlicast message to all tokens via Firebase Cloud Messaging (FCM).

    If the ``dry_run`` mode is enabled, the message will not be actually delivered to the
    recipients. Instead FCM performs all the usual validations, and emulates the send operation.

    Args:
        multicast_message: An instance of ``messaging.MulticastMessage``.
        dry_run: A boolean indicating whether to run the operation in dry run mode (optional).
        app: An App instance (optional).

    Returns:
        BatchResponse: A ``messaging.BatchResponse`` instance.

    Raises:
        FirebaseError: If an error occurs while sending the message to the FCM service.
        ValueError: If the input arguments are invalid.

    send_multicast() is deprecated. Use send_each_for_multicast() instead.
    """
    warnings.warn('send_multicast() is deprecated. Use send_each_for_multicast() instead.',
                  DeprecationWarning)
    if not isinstance(multicast_message, MulticastMessage):
        raise ValueError('Message must be an instance of messaging.MulticastMessage class.')
    messages = [Message(
        data=multicast_message.data,
        notification=multicast_message.notification,
        android=multicast_message.android,
        webpush=multicast_message.webpush,
        apns=multicast_message.apns,
        fcm_options=multicast_message.fcm_options,
        token=token
    ) for token in multicast_message.tokens]
    return _get_messaging_service(app).send_all(messages, dry_run)

def subscribe_to_topic(tokens, topic, app=None):
    """Subscribes a list of registration tokens to an FCM topic.

    Args:
        tokens: A non-empty list of device registration tokens. List may not have more than 1000
            elements.
        topic: Name of the topic to subscribe to. May contain the ``/topics/`` prefix.
        app: An App instance (optional).

    Returns:
        TopicManagementResponse: A ``TopicManagementResponse`` instance.

    Raises:
        FirebaseError: If an error occurs while communicating with instance ID service.
        ValueError: If the input arguments are invalid.
    """
    return _get_messaging_service(app).make_topic_management_request(
        tokens, topic, 'iid/v1:batchAdd')

def unsubscribe_from_topic(tokens, topic, app=None):
    """Unsubscribes a list of registration tokens from an FCM topic.

    Args:
        tokens: A non-empty list of device registration tokens. List may not have more than 1000
            elements.
        topic: Name of the topic to unsubscribe from. May contain the ``/topics/`` prefix.
        app: An App instance (optional).

    Returns:
        TopicManagementResponse: A ``TopicManagementResponse`` instance.

    Raises:
        FirebaseError: If an error occurs while communicating with instance ID service.
        ValueError: If the input arguments are invalid.
    """
    return _get_messaging_service(app).make_topic_management_request(
        tokens, topic, 'iid/v1:batchRemove')


class ErrorInfo:
    """An error encountered when performing a topic management operation."""

    def __init__(self, index, reason):
        self._index = index
        self._reason = reason

    @property
    def index(self):
        """Index of the registration token to which this error is related to."""
        return self._index

    @property
    def reason(self):
        """String describing the nature of the error."""
        return self._reason


class TopicManagementResponse:
    """The response received from a topic management operation."""

    def __init__(self, resp):
        if not isinstance(resp, dict) or 'results' not in resp:
            raise ValueError('Unexpected topic management response: {0}.'.format(resp))
        self._success_count = 0
        self._failure_count = 0
        self._errors = []
        for index, result in enumerate(resp['results']):
            if 'error' in result:
                self._failure_count += 1
                self._errors.append(ErrorInfo(index, result['error']))
            else:
                self._success_count += 1

    @property
    def success_count(self):
        """Number of tokens that were successfully subscribed or unsubscribed."""
        return self._success_count

    @property
    def failure_count(self):
        """Number of tokens that could not be subscribed or unsubscribed due to errors."""
        return self._failure_count

    @property
    def errors(self):
        """A list of ``messaging.ErrorInfo`` objects (possibly empty)."""
        return self._errors


class BatchResponse:
    """The response received from a batch request to the FCM API."""

    def __init__(self, responses: List[SendResponse]) -> None:
        self._responses = responses
        self._success_count = len([resp for resp in responses if resp.success])

    @property
    def responses(self) -> List[SendResponse]:
        """A list of ``messaging.SendResponse`` objects (possibly empty)."""
        return self._responses

    @property
    def success_count(self) -> int:
        return self._success_count

    @property
    def failure_count(self) -> int:
        return len(self.responses) - self.success_count


class SendResponse:
    """The response received from an individual batched request to the FCM API."""

    def __init__(self, resp, exception):
        self._exception = exception
        self._message_id = None
        if resp:
            self._message_id = resp.get('name', None)

    @property
    def message_id(self):
        """A message ID string that uniquely identifies the message."""
        return self._message_id

    @property
    def success(self):
        """A boolean indicating if the request was successful."""
        return self._message_id is not None and not self._exception

    @property
    def exception(self):
        """A ``FirebaseError`` if an error occurs while sending the message to the FCM service."""
        return self._exception

<<<<<<< HEAD
=======
class GoogleAuthCredentialFlow(httpx.Auth):
    """Google Auth Credential Auth Flow"""
    def __init__(self, credential: credentials.Credentials):
        self._credential = credential
        self._max_refresh_attempts = 2
        self._refresh_status_codes = (401,)

    def apply_auth_headers(self, request: httpx.Request):
        # Build request used to refresh credentials if needed
        auth_request = auth_requests.Request()
        # This refreshes the credentials if needed and mutates the request headers to
        # contain access token and any other google auth headers
        self._credential.before_request(auth_request, request.method, request.url, request.headers)


    def auth_flow(self, request: httpx.Request):
        # Keep original headers since `credentials.before_request` mutates the passed headers and we
        # want to keep the original in cause we need an auth retry.
        _original_headers = request.headers.copy()

        _credential_refresh_attempt = 0
        while _credential_refresh_attempt <= self._max_refresh_attempts:
            # copy original headers
            request.headers = _original_headers.copy()
            # mutates request headers
            logger.debug(
                'Refreshing credentials for request attempt %d',
                _credential_refresh_attempt + 1)
            self.apply_auth_headers(request)

            # Continue to perform the request
            # yield here dispatches the request and returns with the response
            response: httpx.Response = yield request

            # We can check the result of the response and determine in we need to retry
            # on refreshable status codes. Current transport.requests.AuthorizedSession()
            # only does this on 401 errors. We should do the same.
            if response.status_code in self._refresh_status_codes:
                logger.debug(
                    'Request attempt %d failed due to unauthorized credentials',
                    _credential_refresh_attempt + 1)
                _credential_refresh_attempt += 1
            else:
                break
        # Last yielded response is auto returned.



>>>>>>> acf955a7
class _MessagingService:
    """Service class that implements Firebase Cloud Messaging (FCM) functionality."""

    FCM_URL = 'https://fcm.googleapis.com/v1/projects/{0}/messages:send'
    FCM_BATCH_URL = 'https://fcm.googleapis.com/batch'
    IID_URL = 'https://iid.googleapis.com'
    IID_HEADERS = {'access_token_auth': 'true'}
    JSON_ENCODER = _messaging_encoder.MessageEncoder()

    FCM_ERROR_TYPES = {
        'APNS_AUTH_ERROR': ThirdPartyAuthError,
        'QUOTA_EXCEEDED': QuotaExceededError,
        'SENDER_ID_MISMATCH': SenderIdMismatchError,
        'THIRD_PARTY_AUTH_ERROR': ThirdPartyAuthError,
        'UNREGISTERED': UnregisteredError,
    }

    def __init__(self, app) -> None:
        project_id = app.project_id
        if not project_id:
            raise ValueError(
                'Project ID is required to access Cloud Messaging service. Either set the '
                'projectId option, or use service account credentials. Alternatively, set the '
                'GOOGLE_CLOUD_PROJECT environment variable.')
        self._fcm_url = _MessagingService.FCM_URL.format(project_id)
        self._fcm_headers = {
            'X-GOOG-API-FORMAT-VERSION': '2',
            'X-FIREBASE-CLIENT': 'fire-admin-python/{0}'.format(firebase_admin.__version__),
        }
        timeout = app.options.get('httpTimeout', _http_client.DEFAULT_TIMEOUT_SECONDS)
        self._credential = app.credential.get_credential()
        self._client = _http_client.JsonHttpClient(credential=self._credential, timeout=timeout)
        self._async_client = _http_client.HttpxAsyncClient(
            credential=self._credential, timeout=timeout)
        self._build_transport = _auth.authorized_http

    @classmethod
    def encode_message(cls, message):
        if not isinstance(message, Message):
            raise ValueError('Message must be an instance of messaging.Message class.')
        return cls.JSON_ENCODER.default(message)

    def send(self, message, dry_run=False):
        """Sends the given message to FCM via the FCM v1 API."""
        data = self._message_data(message, dry_run)
        try:
            resp = self._client.body(
                'post',
                url=self._fcm_url,
                headers=self._fcm_headers,
                json=data
            )
        except requests.exceptions.RequestException as error:
            raise self._handle_fcm_error(error)
        else:
            return resp['name']

    def send_each(self, messages, dry_run=False):
        """Sends the given messages to FCM via the FCM v1 API."""
        if not isinstance(messages, list):
            raise ValueError('messages must be a list of messaging.Message instances.')
        if len(messages) > 500:
            raise ValueError('messages must not contain more than 500 elements.')

        def send_data(data):
            try:
                resp = self._client.body(
                    'post',
                    url=self._fcm_url,
                    headers=self._fcm_headers,
                    json=data)
            except requests.exceptions.RequestException as exception:
                return SendResponse(resp=None, exception=self._handle_fcm_error(exception))
            else:
                return SendResponse(resp, exception=None)

        message_data = [self._message_data(message, dry_run) for message in messages]
        try:
            with concurrent.futures.ThreadPoolExecutor(max_workers=len(message_data)) as executor:
                responses = [resp for resp in executor.map(send_data, message_data)]
                return BatchResponse(responses)
        except Exception as error:
            raise exceptions.UnknownError(
                message='Unknown error while making remote service calls: {0}'.format(error),
                cause=error)

    async def send_each_async(self, messages: List[Message], dry_run: bool = True) -> BatchResponse:
        """Sends the given messages to FCM via the FCM v1 API."""
        if not isinstance(messages, list):
            raise ValueError('messages must be a list of messaging.Message instances.')
        if len(messages) > 500:
            raise ValueError('messages must not contain more than 500 elements.')

        async def send_data(data):
            try:
                resp = await self._async_client.request(
                    'post',
                    url=self._fcm_url,
                    headers=self._fcm_headers,
                    json=data)
            except httpx.HTTPError as exception:
                return SendResponse(resp=None, exception=self._handle_fcm_httpx_error(exception))
            # Catch errors caused by the requests library during authorization
            except requests.exceptions.RequestException as exception:
                return SendResponse(resp=None, exception=self._handle_fcm_error(exception))
            else:
                return SendResponse(resp.json(), exception=None)

        message_data = [self._message_data(message, dry_run) for message in messages]
        try:
            responses = await asyncio.gather(*[send_data(message) for message in message_data])
            return BatchResponse(responses)
        except Exception as error:
            raise exceptions.UnknownError(
                message='Unknown error while making remote service calls: {0}'.format(error),
                cause=error)


    def send_all(self, messages, dry_run=False):
        """Sends the given messages to FCM via the batch API."""
        if not isinstance(messages, list):
            raise ValueError('messages must be a list of messaging.Message instances.')
        if len(messages) > 500:
            raise ValueError('messages must not contain more than 500 elements.')

        responses = []

        def batch_callback(_, response, error):
            exception = None
            if error:
                exception = self._handle_batch_error(error)
            send_response = SendResponse(response, exception)
            responses.append(send_response)

        batch = http.BatchHttpRequest(
            callback=batch_callback, batch_uri=_MessagingService.FCM_BATCH_URL)
        transport = self._build_transport(self._credential)
        for message in messages:
            body = json.dumps(self._message_data(message, dry_run))
            req = http.HttpRequest(
                http=transport,
                postproc=self._postproc,
                uri=self._fcm_url,
                method='POST',
                body=body,
                headers=self._fcm_headers
            )
            batch.add(req)

        try:
            batch.execute()
        except Exception as error:
            raise self._handle_batch_error(error)
        else:
            return BatchResponse(responses)

    def make_topic_management_request(self, tokens, topic, operation):
        """Invokes the IID service for topic management functionality."""
        if isinstance(tokens, str):
            tokens = [tokens]
        if not isinstance(tokens, list) or not tokens:
            raise ValueError('Tokens must be a string or a non-empty list of strings.')
        invalid_str = [t for t in tokens if not isinstance(t, str) or not t]
        if invalid_str:
            raise ValueError('Tokens must be non-empty strings.')

        if not isinstance(topic, str) or not topic:
            raise ValueError('Topic must be a non-empty string.')
        if not topic.startswith('/topics/'):
            topic = '/topics/{0}'.format(topic)
        data = {
            'to': topic,
            'registration_tokens': tokens,
        }
        url = '{0}/{1}'.format(_MessagingService.IID_URL, operation)
        try:
            resp = self._client.body(
                'post',
                url=url,
                json=data,
                headers=_MessagingService.IID_HEADERS
            )
        except requests.exceptions.RequestException as error:
            raise self._handle_iid_error(error)
        else:
            return TopicManagementResponse(resp)

    def _message_data(self, message, dry_run):
        data = {'message': _MessagingService.encode_message(message)}
        if dry_run:
            data['validate_only'] = True
        return data

    def _postproc(self, _, body):
        """Handle response from batch API request."""
        # This only gets called for 2xx responses.
        return json.loads(body.decode())

    def _handle_fcm_error(self, error):
        """Handles errors received from the FCM API."""
        return _utils.handle_platform_error_from_requests(
            error, _MessagingService._build_fcm_error_requests)

    def _handle_fcm_httpx_error(self, error: httpx.HTTPError) -> exceptions.FirebaseError:
        """Handles errors received from the FCM API."""
        return _utils.handle_platform_error_from_httpx(
            error, _MessagingService._build_fcm_error_httpx)

    def _handle_iid_error(self, error):
        """Handles errors received from the Instance ID API."""
        if error.response is None:
            raise _utils.handle_requests_error(error)

        data = {}
        try:
            parsed_body = error.response.json()
            if isinstance(parsed_body, dict):
                data = parsed_body
        except ValueError:
            pass

        # IID error response format: {"error": "ErrorCode"}
        code = data.get('error')
        msg = None
        if code:
            msg = 'Error while calling the IID service: {0}'.format(code)
        else:
            msg = 'Unexpected HTTP response with status: {0}; body: {1}'.format(
                error.response.status_code, error.response.content.decode())

        return _utils.handle_requests_error(error, msg)

    def _handle_batch_error(self, error):
        """Handles errors received from the googleapiclient while making batch requests."""
        return _gapic_utils.handle_platform_error_from_googleapiclient(
            error, _MessagingService._build_fcm_error_googleapiclient)

    def close(self) -> None:
        asyncio.run(self._async_client.aclose())

    @classmethod
    def _build_fcm_error_requests(cls, error, message, error_dict):
        """Parses an error response from the FCM API and creates a FCM-specific exception if
        appropriate."""
        exc_type = cls._build_fcm_error(error_dict)
        return exc_type(message, cause=error, http_response=error.response) if exc_type else None

    @classmethod
    def _build_fcm_error_httpx(
                cls, error: httpx.HTTPError, message, error_dict
        ) -> Optional[exceptions.FirebaseError]:
        """Parses a httpx error response from the FCM API and creates a FCM-specific exception if
        appropriate."""
        exc_type = cls._build_fcm_error(error_dict)
        if isinstance(error, httpx.HTTPStatusError):
            return exc_type(
                message, cause=error, http_response=error.response) if exc_type else None
        return exc_type(message, cause=error) if exc_type else None


    @classmethod
    def _build_fcm_error_googleapiclient(cls, error, message, error_dict, http_response):
        """Parses an error response from the FCM API and creates a FCM-specific exception if
        appropriate."""
        exc_type = cls._build_fcm_error(error_dict)
        return exc_type(message, cause=error, http_response=http_response) if exc_type else None

    @classmethod
    def _build_fcm_error(cls, error_dict) -> Optional[Callable[..., exceptions.FirebaseError]]:
        if not error_dict:
            return None
        fcm_code = None
        for detail in error_dict.get('details', []):
            if detail.get('@type') == 'type.googleapis.com/google.firebase.fcm.v1.FcmError':
                fcm_code = detail.get('errorCode')
                break
        return _MessagingService.FCM_ERROR_TYPES.get(fcm_code) if fcm_code else None<|MERGE_RESOLUTION|>--- conflicted
+++ resolved
@@ -434,57 +434,6 @@
         """A ``FirebaseError`` if an error occurs while sending the message to the FCM service."""
         return self._exception
 
-<<<<<<< HEAD
-=======
-class GoogleAuthCredentialFlow(httpx.Auth):
-    """Google Auth Credential Auth Flow"""
-    def __init__(self, credential: credentials.Credentials):
-        self._credential = credential
-        self._max_refresh_attempts = 2
-        self._refresh_status_codes = (401,)
-
-    def apply_auth_headers(self, request: httpx.Request):
-        # Build request used to refresh credentials if needed
-        auth_request = auth_requests.Request()
-        # This refreshes the credentials if needed and mutates the request headers to
-        # contain access token and any other google auth headers
-        self._credential.before_request(auth_request, request.method, request.url, request.headers)
-
-
-    def auth_flow(self, request: httpx.Request):
-        # Keep original headers since `credentials.before_request` mutates the passed headers and we
-        # want to keep the original in cause we need an auth retry.
-        _original_headers = request.headers.copy()
-
-        _credential_refresh_attempt = 0
-        while _credential_refresh_attempt <= self._max_refresh_attempts:
-            # copy original headers
-            request.headers = _original_headers.copy()
-            # mutates request headers
-            logger.debug(
-                'Refreshing credentials for request attempt %d',
-                _credential_refresh_attempt + 1)
-            self.apply_auth_headers(request)
-
-            # Continue to perform the request
-            # yield here dispatches the request and returns with the response
-            response: httpx.Response = yield request
-
-            # We can check the result of the response and determine in we need to retry
-            # on refreshable status codes. Current transport.requests.AuthorizedSession()
-            # only does this on 401 errors. We should do the same.
-            if response.status_code in self._refresh_status_codes:
-                logger.debug(
-                    'Request attempt %d failed due to unauthorized credentials',
-                    _credential_refresh_attempt + 1)
-                _credential_refresh_attempt += 1
-            else:
-                break
-        # Last yielded response is auto returned.
-
-
-
->>>>>>> acf955a7
 class _MessagingService:
     """Service class that implements Firebase Cloud Messaging (FCM) functionality."""
 
