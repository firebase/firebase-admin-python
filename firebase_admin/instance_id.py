--- conflicted
+++ resolved
@@ -52,11 +52,7 @@
     _get_iid_service(app).delete_instance_id(instance_id)
 
 
-<<<<<<< HEAD
-class _InstanceIdService(object):
-=======
 class _InstanceIdService:
->>>>>>> ffebd3cd
     """Provides methods for interacting with the remote instance ID service."""
 
     error_codes = {
@@ -99,10 +95,5 @@
         msg = self.error_codes.get(status)
         if msg:
             return 'Instance ID "{0}": {1}'.format(instance_id, msg)
-<<<<<<< HEAD
-        else:
-            return 'Instance ID "{0}": {1}'.format(instance_id, error)
-=======
 
-        return 'Instance ID "{0}": {1}'.format(instance_id, error)
->>>>>>> ffebd3cd
+        return 'Instance ID "{0}": {1}'.format(instance_id, error)