# Copyright 2017 Google Inc.
#
# Licensed under the Apache License, Version 2.0 (the "License");
# you may not use this file except in compliance with the License.
# You may obtain a copy of the License at
#
#     http://www.apache.org/licenses/LICENSE-2.0
#
# Unless required by applicable law or agreed to in writing, software
# distributed under the License is distributed on an "AS IS" BASIS,
# WITHOUT WARRANTIES OR CONDITIONS OF ANY KIND, either express or implied.
# See the License for the specific language governing permissions and
# limitations under the License.

"""Test cases for the firebase_admin._user_mgt module."""

import json
import time

import pytest

import firebase_admin
from firebase_admin import auth
from firebase_admin import _user_mgt
from tests import testutils


INVALID_STRINGS = [None, '', 0, 1, True, False, list(), tuple(), dict()]
INVALID_DICTS = [None, 'foo', 0, 1, True, False, list(), tuple()]
INVALID_INTS = [None, 'foo', 0, -1, True, False, list(), tuple(), dict()]
INVALID_TIMESTAMPS = ['foo', 0, -1, True, False, list(), tuple(), dict()]

MOCK_GET_USER_RESPONSE = testutils.resource('get_user.json')
MOCK_LIST_USERS_RESPONSE = testutils.resource('list_users.json')


@pytest.fixture(scope='module')
def user_mgt_app():
    app = firebase_admin.initialize_app(testutils.MockCredential(), name='userMgt',
                                        options={'projectId': 'mock-project-id'})
    yield app
    firebase_admin.delete_app(app)

def _instrument_user_manager(app, status, payload):
    auth_service = auth._get_auth_service(app)
    user_manager = auth_service.user_manager
    recorder = []
    user_manager._client.session.mount(
        auth._AuthHTTPClient.ID_TOOLKIT_URL,
        testutils.MockAdapter(payload, status, recorder))
    return user_manager, recorder

def _check_user_record(user, expected_uid='testuser'):
    assert isinstance(user, auth.UserRecord)
    assert user.uid == expected_uid
    assert user.email == 'testuser@example.com'
    assert user.phone_number == '+1234567890'
    assert user.display_name == 'Test User'
    assert user.photo_url == 'http://www.example.com/testuser/photo.png'
    assert user.disabled is False
    assert user.email_verified is True
    assert user.user_metadata.creation_timestamp == 1234567890000
    assert user.user_metadata.last_sign_in_timestamp is None
    assert user.provider_id == 'firebase'

    claims = user.custom_claims
    assert claims['admin'] is True
    assert claims['package'] == 'gold'

    assert len(user.provider_data) == 2
    provider = user.provider_data[0]
    assert provider.uid == 'testuser@example.com'
    assert provider.email == 'testuser@example.com'
    assert provider.phone_number is None
    assert provider.display_name == 'Test User'
    assert provider.photo_url == 'http://www.example.com/testuser/photo.png'
    assert provider.provider_id == 'password'

    provider = user.provider_data[1]
    assert provider.uid == '+1234567890'
    assert provider.email is None
    assert provider.phone_number == '+1234567890'
    assert provider.display_name is None
    assert provider.photo_url is None
    assert provider.provider_id == 'phone'


class TestUserRecord(object):

    # Input dict must be non-empty, and must not contain unsupported keys.
    @pytest.mark.parametrize('data', INVALID_DICTS + [{}, {'foo':'bar'}])
    def test_invalid_record(self, data):
        with pytest.raises(ValueError):
            auth.UserRecord(data)

    def test_metadata(self):
        metadata = auth.UserMetadata(10, 20)
        assert metadata.creation_timestamp == 10
        assert metadata.last_sign_in_timestamp == 20
        metadata = auth.UserMetadata()
        assert metadata.creation_timestamp is None
        assert metadata.last_sign_in_timestamp is None

    def test_exported_record(self):
        user = auth.ExportedUserRecord({
            'localId' : 'user',
            'passwordHash' : 'passwordHash',
            'salt' : 'passwordSalt',
        })
        assert user.uid == 'user'
        assert user.password_hash == 'passwordHash'
        assert user.password_salt == 'passwordSalt'

    def test_exported_record_no_password(self):
        user = auth.ExportedUserRecord({
            'localId' : 'user',
        })
        assert user.uid == 'user'
        assert user.password_hash is None
        assert user.password_salt is None

    def test_exported_record_empty_password(self):
        user = auth.ExportedUserRecord({
            'localId' : 'user',
            'passwordHash' : '',
            'salt' : '',
        })
        assert user.uid == 'user'
        assert user.password_hash == ''
        assert user.password_salt == ''

    def test_custom_claims(self):
        user = auth.UserRecord({
            'localId' : 'user',
            'customAttributes': '{"admin": true, "package": "gold"}'
        })
        assert user.custom_claims == {'admin' : True, 'package' : 'gold'}

    def test_no_custom_claims(self):
        user = auth.UserRecord({'localId' : 'user'})
        assert user.custom_claims is None

    def test_empty_custom_claims(self):
        user = auth.UserRecord({'localId' : 'user', 'customAttributes' : '{}'})
        assert user.custom_claims is None

    @pytest.mark.parametrize('data', INVALID_DICTS + [{}, {'foo':'bar'}])
    def test_invalid_provider(self, data):
        with pytest.raises(ValueError):
            _user_mgt.ProviderUserInfo(data)


class TestGetUser(object):

    @pytest.mark.parametrize('arg', INVALID_STRINGS + ['a'*129])
    def test_invalid_get_user(self, arg, user_mgt_app):
        with pytest.raises(ValueError):
            auth.get_user(arg, app=user_mgt_app)

    def test_get_user(self, user_mgt_app):
        _instrument_user_manager(user_mgt_app, 200, MOCK_GET_USER_RESPONSE)
        _check_user_record(auth.get_user('testuser', user_mgt_app))

    @pytest.mark.parametrize('arg', INVALID_STRINGS + ['not-an-email'])
    def test_invalid_get_user_by_email(self, arg, user_mgt_app):
        with pytest.raises(ValueError):
            auth.get_user_by_email(arg, app=user_mgt_app)

    def test_get_user_by_email(self, user_mgt_app):
        _instrument_user_manager(user_mgt_app, 200, MOCK_GET_USER_RESPONSE)
        _check_user_record(auth.get_user_by_email('testuser@example.com', user_mgt_app))

    @pytest.mark.parametrize('arg', INVALID_STRINGS + ['not-a-phone'])
    def test_invalid_get_user_by_phone(self, arg, user_mgt_app):
        with pytest.raises(ValueError):
            auth.get_user_by_phone_number(arg, app=user_mgt_app)

    def test_get_user_by_phone(self, user_mgt_app):
        _instrument_user_manager(user_mgt_app, 200, MOCK_GET_USER_RESPONSE)
        _check_user_record(auth.get_user_by_phone_number('+1234567890', user_mgt_app))

    def test_get_user_non_existing(self, user_mgt_app):
        _instrument_user_manager(user_mgt_app, 200, '{"users":[]}')
        with pytest.raises(auth.AuthError) as excinfo:
            auth.get_user('nonexistentuser', user_mgt_app)
        assert excinfo.value.code == _user_mgt.USER_NOT_FOUND_ERROR

    def test_get_user_http_error(self, user_mgt_app):
        _instrument_user_manager(user_mgt_app, 500, '{"error":"test"}')
        with pytest.raises(auth.AuthError) as excinfo:
            auth.get_user('testuser', user_mgt_app)
        assert excinfo.value.code == _user_mgt.INTERNAL_ERROR
        assert '{"error":"test"}' in str(excinfo.value)

    def test_get_user_by_email_http_error(self, user_mgt_app):
        _instrument_user_manager(user_mgt_app, 500, '{"error":"test"}')
        with pytest.raises(auth.AuthError) as excinfo:
            auth.get_user_by_email('non.existent.user@example.com', user_mgt_app)
        assert excinfo.value.code == _user_mgt.INTERNAL_ERROR
        assert '{"error":"test"}' in str(excinfo.value)

    def test_get_user_by_phone_http_error(self, user_mgt_app):
        _instrument_user_manager(user_mgt_app, 500, '{"error":"test"}')
        with pytest.raises(auth.AuthError) as excinfo:
            auth.get_user_by_phone_number('+1234567890', user_mgt_app)
        assert excinfo.value.code == _user_mgt.INTERNAL_ERROR
        assert '{"error":"test"}' in str(excinfo.value)


class TestCreateUser(object):

    @pytest.mark.parametrize('arg', INVALID_STRINGS[1:] + ['a'*129])
    def test_invalid_uid(self, user_mgt_app, arg):
        with pytest.raises(ValueError):
            auth.create_user(uid=arg, app=user_mgt_app)

    @pytest.mark.parametrize('arg', INVALID_STRINGS[1:] + ['not-an-email'])
    def test_invalid_email(self, user_mgt_app, arg):
        with pytest.raises(ValueError):
            auth.create_user(email=arg, app=user_mgt_app)

    @pytest.mark.parametrize('arg', INVALID_STRINGS[1:] + ['not-a-phone', '+'])
    def test_invalid_phone(self, user_mgt_app, arg):
        with pytest.raises(ValueError):
            auth.create_user(phone_number=arg, app=user_mgt_app)

    @pytest.mark.parametrize('arg', INVALID_STRINGS[1:])
    def test_invalid_display_name(self, user_mgt_app, arg):
        with pytest.raises(ValueError):
            auth.create_user(display_name=arg, app=user_mgt_app)

    @pytest.mark.parametrize('arg', INVALID_STRINGS[1:] + ['not-a-url'])
    def test_invalid_photo_url(self, user_mgt_app, arg):
        with pytest.raises(ValueError):
            auth.create_user(photo_url=arg, app=user_mgt_app)

    @pytest.mark.parametrize('arg', INVALID_STRINGS[1:] + ['short'])
    def test_invalid_password(self, user_mgt_app, arg):
        with pytest.raises(ValueError):
            auth.create_user(password=arg, app=user_mgt_app)

    def test_invalid_property(self, user_mgt_app):
        with pytest.raises(TypeError):
            auth.create_user(unsupported='value', app=user_mgt_app)

    def test_create_user(self, user_mgt_app):
        user_mgt, recorder = _instrument_user_manager(user_mgt_app, 200, '{"localId":"testuser"}')
        assert user_mgt.create_user() == 'testuser'
        request = json.loads(recorder[0].body.decode())
        assert request == {}

    @pytest.mark.parametrize('phone', [
        '+11234567890', '+1 123 456 7890', '+1 (123) 456-7890',
    ])
    def test_create_user_with_phone(self, user_mgt_app, phone):
        user_mgt, recorder = _instrument_user_manager(user_mgt_app, 200, '{"localId":"testuser"}')
        assert user_mgt.create_user(phone_number=phone) == 'testuser'
        request = json.loads(recorder[0].body.decode())
        assert request == {'phoneNumber' : phone}

    def test_create_user_with_email(self, user_mgt_app):
        user_mgt, recorder = _instrument_user_manager(user_mgt_app, 200, '{"localId":"testuser"}')
        assert user_mgt.create_user(email='test@example.com', email_verified=True) == 'testuser'
        request = json.loads(recorder[0].body.decode())
        assert request == {'email' : 'test@example.com', 'emailVerified' : True}

    def test_create_user_with_id(self, user_mgt_app):
        user_mgt, recorder = _instrument_user_manager(user_mgt_app, 200, '{"localId":"testuser"}')
        assert user_mgt.create_user(uid='testuser') == 'testuser'
        request = json.loads(recorder[0].body.decode())
        assert request == {'localId' : 'testuser'}

    def test_create_user_error(self, user_mgt_app):
        _instrument_user_manager(user_mgt_app, 500, '{"error":"test"}')
        with pytest.raises(auth.AuthError) as excinfo:
            auth.create_user(app=user_mgt_app)
        assert excinfo.value.code == _user_mgt.USER_CREATE_ERROR
        assert '{"error":"test"}' in str(excinfo.value)


class TestUpdateUser(object):

    @pytest.mark.parametrize('arg', INVALID_STRINGS + ['a'*129])
    def test_invalid_uid(self, user_mgt_app, arg):
        with pytest.raises(ValueError):
            auth.update_user(arg, app=user_mgt_app)

    @pytest.mark.parametrize('arg', INVALID_STRINGS[1:] + ['not-an-email'])
    def test_invalid_email(self, user_mgt_app, arg):
        with pytest.raises(ValueError):
            auth.update_user('user', email=arg, app=user_mgt_app)

    @pytest.mark.parametrize('arg', INVALID_STRINGS[1:] + ['not-a-phone', '+'])
    def test_invalid_phone(self, user_mgt_app, arg):
        with pytest.raises(ValueError):
            auth.update_user('user', phone_number=arg, app=user_mgt_app)

    @pytest.mark.parametrize('arg', INVALID_STRINGS[1:])
    def test_invalid_display_name(self, user_mgt_app, arg):
        with pytest.raises(ValueError):
            auth.update_user('user', display_name=arg, app=user_mgt_app)

    @pytest.mark.parametrize('arg', INVALID_STRINGS[1:] + ['not-a-url'])
    def test_invalid_photo_url(self, user_mgt_app, arg):
        with pytest.raises(ValueError):
            auth.update_user('user', photo_url=arg, app=user_mgt_app)

    @pytest.mark.parametrize('arg', INVALID_STRINGS[1:] + ['short'])
    def test_invalid_password(self, user_mgt_app, arg):
        with pytest.raises(ValueError):
            auth.update_user('user', password=arg, app=user_mgt_app)

    @pytest.mark.parametrize('arg', INVALID_DICTS[1:] + ['"json"'])
    def test_invalid_custom_claims(self, user_mgt_app, arg):
        with pytest.raises(ValueError):
            auth.update_user('user', custom_claims=arg, app=user_mgt_app)

    def test_invalid_property(self, user_mgt_app):
        with pytest.raises(TypeError):
            auth.update_user('user', unsupported='arg', app=user_mgt_app)

<<<<<<< HEAD
    @pytest.mark.parametrize('arg', INVALID_TIMESTAMPS)
=======
    @pytest.mark.parametrize('arg', ['foo', 0, -1, True, False, list(), tuple(), dict()])
>>>>>>> a6617828
    def test_invalid_valid_since(self, user_mgt_app, arg):
        with pytest.raises(ValueError):
            auth.update_user('user', valid_since=arg, app=user_mgt_app)

    def test_update_user(self, user_mgt_app):
        user_mgt, recorder = _instrument_user_manager(user_mgt_app, 200, '{"localId":"testuser"}')
        user_mgt.update_user('testuser')
        request = json.loads(recorder[0].body.decode())
        assert request == {'localId' : 'testuser'}

    @pytest.mark.parametrize('arg', [True, False, 1, 0, 'foo'])
    def test_disable_user(self, arg, user_mgt_app):
        user_mgt, recorder = _instrument_user_manager(user_mgt_app, 200, '{"localId":"testuser"}')
        user_mgt.update_user('testuser', disabled=arg)
        request = json.loads(recorder[0].body.decode())
        assert request == {'localId' : 'testuser', 'disableUser' : bool(arg)}

    @pytest.mark.parametrize('arg', [True, False, 1, 0, 'foo'])
    def test_set_email_verified(self, arg, user_mgt_app):
        user_mgt, recorder = _instrument_user_manager(user_mgt_app, 200, '{"localId":"testuser"}')
        user_mgt.update_user('testuser', email_verified=arg)
        request = json.loads(recorder[0].body.decode())
        assert request == {'localId' : 'testuser', 'emailVerified' : bool(arg)}

    def test_update_user_custom_claims(self, user_mgt_app):
        user_mgt, recorder = _instrument_user_manager(user_mgt_app, 200, '{"localId":"testuser"}')
        claims = {'admin':True, 'package':'gold'}
        user_mgt.update_user('testuser', custom_claims=claims)
        request = json.loads(recorder[0].body.decode())
        assert request == {'localId' : 'testuser', 'customAttributes' : json.dumps(claims)}

    def test_update_user_delete_fields(self, user_mgt_app):
        user_mgt, recorder = _instrument_user_manager(user_mgt_app, 200, '{"localId":"testuser"}')
        user_mgt.update_user('testuser', display_name=None, photo_url=None, phone_number=None)
        request = json.loads(recorder[0].body.decode())
        assert request == {
            'localId' : 'testuser',
            'deleteAttribute' : ['DISPLAY_NAME', 'PHOTO_URL'],
            'deleteProvider' : ['phone'],
        }

    def test_update_user_error(self, user_mgt_app):
        _instrument_user_manager(user_mgt_app, 500, '{"error":"test"}')
        with pytest.raises(auth.AuthError) as excinfo:
            auth.update_user('user', app=user_mgt_app)
        assert excinfo.value.code == _user_mgt.USER_UPDATE_ERROR
        assert '{"error":"test"}' in str(excinfo.value)

    def test_update_user_valid_since(self, user_mgt_app):
        user_mgt, recorder = _instrument_user_manager(user_mgt_app, 200, '{"localId":"testuser"}')
        user_mgt.update_user('testuser', valid_since=1)
        request = json.loads(recorder[0].body.decode())
        assert request == {'localId': 'testuser', 'validSince': 1}


class TestSetCustomUserClaims(object):

    @pytest.mark.parametrize('arg', INVALID_STRINGS + ['a'*129])
    def test_invalid_uid(self, user_mgt_app, arg):
        with pytest.raises(ValueError):
            auth.set_custom_user_claims(arg, {'foo': 'bar'}, app=user_mgt_app)

    @pytest.mark.parametrize('arg', INVALID_DICTS[1:] + ['"json"'])
    def test_invalid_custom_claims(self, user_mgt_app, arg):
        with pytest.raises(ValueError):
            auth.set_custom_user_claims('user', arg, app=user_mgt_app)

    @pytest.mark.parametrize('key', _user_mgt.RESERVED_CLAIMS)
    def test_single_reserved_claim(self, user_mgt_app, key):
        claims = {key : 'value'}
        with pytest.raises(ValueError) as excinfo:
            auth.set_custom_user_claims('user', claims, app=user_mgt_app)
        assert str(excinfo.value) == 'Claim "{0}" is reserved, and must not be set.'.format(key)

    def test_multiple_reserved_claims(self, user_mgt_app):
        claims = {key : 'value' for key in _user_mgt.RESERVED_CLAIMS}
        with pytest.raises(ValueError) as excinfo:
            auth.set_custom_user_claims('user', claims, app=user_mgt_app)
        joined = ', '.join(sorted(claims.keys()))
        assert str(excinfo.value) == ('Claims "{0}" are reserved, and must not be '
                                      'set.'.format(joined))

    def test_large_claims_payload(self, user_mgt_app):
        claims = {'key' : 'A'*1000}
        with pytest.raises(ValueError) as excinfo:
            auth.set_custom_user_claims('user', claims, app=user_mgt_app)
        assert str(excinfo.value) == 'Custom claims payload must not exceed 1000 characters.'

    def test_set_custom_user_claims(self, user_mgt_app):
        _, recorder = _instrument_user_manager(user_mgt_app, 200, '{"localId":"testuser"}')
        claims = {'admin':True, 'package':'gold'}
        auth.set_custom_user_claims('testuser', claims, app=user_mgt_app)
        request = json.loads(recorder[0].body.decode())
        assert request == {'localId' : 'testuser', 'customAttributes' : json.dumps(claims)}

    def test_set_custom_user_claims_str(self, user_mgt_app):
        _, recorder = _instrument_user_manager(user_mgt_app, 200, '{"localId":"testuser"}')
        claims = json.dumps({'admin':True, 'package':'gold'})
        auth.set_custom_user_claims('testuser', claims, app=user_mgt_app)
        request = json.loads(recorder[0].body.decode())
        assert request == {'localId' : 'testuser', 'customAttributes' : claims}

    def test_set_custom_user_claims_none(self, user_mgt_app):
        _, recorder = _instrument_user_manager(user_mgt_app, 200, '{"localId":"testuser"}')
        auth.set_custom_user_claims('testuser', None, app=user_mgt_app)
        request = json.loads(recorder[0].body.decode())
        assert request == {'localId' : 'testuser', 'customAttributes' : json.dumps({})}

    def test_set_custom_user_claims_error(self, user_mgt_app):
        _instrument_user_manager(user_mgt_app, 500, '{"error":"test"}')
        with pytest.raises(auth.AuthError) as excinfo:
            auth.set_custom_user_claims('user', {}, app=user_mgt_app)
        assert excinfo.value.code == _user_mgt.USER_UPDATE_ERROR
        assert '{"error":"test"}' in str(excinfo.value)


class TestDeleteUser(object):

    @pytest.mark.parametrize('arg', INVALID_STRINGS + ['a'*129])
    def test_invalid_delete_user(self, user_mgt_app, arg):
        with pytest.raises(ValueError):
            auth.delete_user(arg, app=user_mgt_app)

    def test_delete_user(self, user_mgt_app):
        _instrument_user_manager(user_mgt_app, 200, '{"kind":"deleteresponse"}')
        # should not raise
        auth.delete_user('testuser', user_mgt_app)

    def test_delete_user_error(self, user_mgt_app):
        _instrument_user_manager(user_mgt_app, 500, '{"error":"test"}')
        with pytest.raises(auth.AuthError) as excinfo:
            auth.delete_user('user', app=user_mgt_app)
        assert excinfo.value.code == _user_mgt.USER_DELETE_ERROR
        assert '{"error":"test"}' in str(excinfo.value)


class TestListUsers(object):

    @pytest.mark.parametrize('arg', [None, 'foo', list(), dict(), 0, -1, 1001, False])
    def test_invalid_max_results(self, user_mgt_app, arg):
        with pytest.raises(ValueError):
            auth.list_users(max_results=arg, app=user_mgt_app)

    @pytest.mark.parametrize('arg', ['', list(), dict(), 0, -1, 1001, False])
    def test_invalid_page_token(self, user_mgt_app, arg):
        with pytest.raises(ValueError):
            auth.list_users(page_token=arg, app=user_mgt_app)

    def test_list_single_page(self, user_mgt_app):
        _, recorder = _instrument_user_manager(user_mgt_app, 200, MOCK_LIST_USERS_RESPONSE)
        page = auth.list_users(app=user_mgt_app)
        self._check_page(page)
        assert page.next_page_token == ''
        assert page.has_next_page is False
        assert page.get_next_page() is None
        users = [user for user in page.iterate_all()]
        assert len(users) == 2
        self._check_rpc_calls(recorder)

    def test_list_multiple_pages(self, user_mgt_app):
        # Page 1
        response = {
            'users': [{'localId': 'user1'}, {'localId': 'user2'}, {'localId': 'user3'}],
            'nextPageToken': 'token'
        }
        _, recorder = _instrument_user_manager(user_mgt_app, 200, json.dumps(response))
        page = auth.list_users(app=user_mgt_app)
        assert len(page.users) == 3
        assert page.next_page_token == 'token'
        assert page.has_next_page is True
        self._check_rpc_calls(recorder)

        # Page 2 (also the last page)
        response = {'users': [{'localId': 'user4'}]}
        _, recorder = _instrument_user_manager(user_mgt_app, 200, json.dumps(response))
        page = page.get_next_page()
        assert len(page.users) == 1
        assert page.next_page_token == ''
        assert page.has_next_page is False
        assert page.get_next_page() is None
        self._check_rpc_calls(recorder, {'maxResults': 1000, 'nextPageToken': 'token'})

    def test_list_users_paged_iteration(self, user_mgt_app):
        # Page 1
        response = {
            'users': [{'localId': 'user1'}, {'localId': 'user2'}, {'localId': 'user3'}],
            'nextPageToken': 'token'
        }
        _, recorder = _instrument_user_manager(user_mgt_app, 200, json.dumps(response))
        page = auth.list_users(app=user_mgt_app)
        assert page.next_page_token == 'token'
        assert page.has_next_page is True
        iterator = page.iterate_all()
        for index in range(3):
            user = next(iterator)
            assert user.uid == 'user{0}'.format(index+1)
        assert len(recorder) == 1
        self._check_rpc_calls(recorder)

        # Page 2 (also the last page)
        response = {'users': [{'localId': 'user4'}]}
        _, recorder = _instrument_user_manager(user_mgt_app, 200, json.dumps(response))
        user = next(iterator)
        assert user.uid == 'user4'
        with pytest.raises(StopIteration):
            next(iterator)
        self._check_rpc_calls(recorder, {'maxResults': 1000, 'nextPageToken': 'token'})

    def test_list_users_iterator_state(self, user_mgt_app):
        response = {
            'users': [{'localId': 'user1'}, {'localId': 'user2'}, {'localId': 'user3'}]
        }
        _, recorder = _instrument_user_manager(user_mgt_app, 200, json.dumps(response))
        page = auth.list_users(app=user_mgt_app)

        # Iterate through 2 results and break.
        index = 0
        iterator = page.iterate_all()
        for user in iterator:
            index += 1
            assert user.uid == 'user{0}'.format(index)
            if index == 2:
                break

        # Iterator should resume from where left off.
        user = next(iterator)
        assert user.uid == 'user3'
        with pytest.raises(StopIteration):
            next(iterator)
        self._check_rpc_calls(recorder)

    def test_list_users_stop_iteration(self, user_mgt_app):
        response = {
            'users': [{'localId': 'user1'}, {'localId': 'user2'}, {'localId': 'user3'}]
        }
        _, recorder = _instrument_user_manager(user_mgt_app, 200, json.dumps(response))
        page = auth.list_users(app=user_mgt_app)
        assert len(page.users) == 3

        iterator = page.iterate_all()
        users = [user for user in iterator]
        assert len(page.users) == 3
        with pytest.raises(StopIteration):
            next(iterator)
        assert len(users) == 3
        self._check_rpc_calls(recorder)

    def test_list_users_no_users_response(self, user_mgt_app):
        response = {'users': []}
        _instrument_user_manager(user_mgt_app, 200, json.dumps(response))
        page = auth.list_users(app=user_mgt_app)
        assert len(page.users) is 0
        users = [user for user in page.iterate_all()]
        assert len(users) is 0

    def test_list_users_with_max_results(self, user_mgt_app):
        _, recorder = _instrument_user_manager(user_mgt_app, 200, MOCK_LIST_USERS_RESPONSE)
        page = auth.list_users(max_results=500, app=user_mgt_app)
        self._check_page(page)
        self._check_rpc_calls(recorder, {'maxResults' : 500})

    def test_list_users_with_all_args(self, user_mgt_app):
        _, recorder = _instrument_user_manager(user_mgt_app, 200, MOCK_LIST_USERS_RESPONSE)
        page = auth.list_users(page_token='foo', max_results=500, app=user_mgt_app)
        self._check_page(page)
        self._check_rpc_calls(recorder, {'nextPageToken' : 'foo', 'maxResults' : 500})

    def test_list_users_error(self, user_mgt_app):
        _instrument_user_manager(user_mgt_app, 500, '{"error":"test"}')
        with pytest.raises(auth.AuthError) as excinfo:
            auth.list_users(app=user_mgt_app)
        assert excinfo.value.code == _user_mgt.USER_DOWNLOAD_ERROR
        assert '{"error":"test"}' in str(excinfo.value)

    def _check_page(self, page):
        assert isinstance(page, auth.ListUsersPage)
        index = 0
        assert len(page.users) == 2
        for user in page.users:
            assert isinstance(user, auth.ExportedUserRecord)
            _check_user_record(user, 'testuser{0}'.format(index))
            assert user.password_hash == 'passwordHash'
            assert user.password_salt == 'passwordSalt'
            index += 1

    def _check_rpc_calls(self, recorder, expected=None):
        if expected is None:
            expected = {'maxResults' : 1000}
        assert len(recorder) == 1
        request = json.loads(recorder[0].body.decode())
        assert request == expected


class TestUserProvider(object):

    _INVALID_PROVIDERS = (
        [{'display_name': arg} for arg in INVALID_STRINGS[1:]] +
        [{'email': arg} for arg in INVALID_STRINGS[1:] + ['not-an-email']] +
        [{'photo_url': arg} for arg in INVALID_STRINGS[1:] + ['not-a-url']]
    )

    def test_uid_and_provider_id(self):
        provider = auth.UserProvider(uid='test', provider_id='google.com')
        expected = {'rawId': 'test', 'providerId': 'google.com'}
        assert provider.to_dict() == expected

    def test_all_params(self):
        provider = auth.UserProvider(
            uid='test', provider_id='google.com', email='test@example.com',
            display_name='Test Name', photo_url='https://test.com/user.png')
        expected = {
            'rawId': 'test',
            'providerId': 'google.com',
            'email': 'test@example.com',
            'displayName': 'Test Name',
            'photoUrl': 'https://test.com/user.png'
        }
        assert provider.to_dict() == expected

    @pytest.mark.parametrize('arg', INVALID_STRINGS + ['a'*129])
    def test_invalid_uid(self, arg):
        with pytest.raises(ValueError):
            auth.UserProvider(uid=arg, provider_id='google.com')

    @pytest.mark.parametrize('arg', INVALID_STRINGS)
    def test_invalid_provider_id(self, arg):
        with pytest.raises(ValueError):
            auth.UserProvider(uid='test', provider_id=arg)

    @pytest.mark.parametrize('arg', _INVALID_PROVIDERS)
    def test_invalid_arg(self, arg):
        with pytest.raises(ValueError):
            auth.UserProvider(uid='test', provider_id='google.com', **arg)


class TestUserMetadata(object):

    _INVALID_ARGS = (
        [{'creation_timestamp': arg} for arg in INVALID_TIMESTAMPS] +
        [{'last_sign_in_timestamp': arg} for arg in INVALID_TIMESTAMPS]
    )

    @pytest.mark.parametrize('arg', _INVALID_ARGS)
    def test_invalid_args(self, arg):
        with pytest.raises(ValueError):
            auth.UserMetadata(**arg)

class TestUserImportRecord(object):

    _INVALID_USERS = (
        [{'display_name': arg} for arg in INVALID_STRINGS[1:]] +
        [{'email': arg} for arg in INVALID_STRINGS[1:] + ['not-an-email']] +
        [{'photo_url': arg} for arg in INVALID_STRINGS[1:] + ['not-a-url']] +
        [{'phone_number': arg} for arg in INVALID_STRINGS[1:] + ['not-a-phone']] +
        [{'password_hash': arg} for arg in INVALID_STRINGS[1:] + [u'test']] +
        [{'password_salt': arg} for arg in INVALID_STRINGS[1:] + [u'test']] +
        [{'custom_claims': arg} for arg in INVALID_DICTS[1:] + ['"json"', {'key': 'a'*1000}]] +
        [{'provider_data': arg} for arg in ['foo', 1, True]]
    )

    def test_uid(self):
        user = auth.UserImportRecord(uid='test')
        assert user.to_dict() == {'localId': 'test'}

    def test_all_params(self):
        providers = [auth.UserProvider(uid='test', provider_id='google.com')]
        user = auth.UserImportRecord(
            uid='test', email='test@example.com', photo_url='https://test.com/user.png',
            phone_number='+1234567890', display_name='name', metadata=auth.UserMetadata(100, 150),
            password_hash=b'password', password_salt=b'NaCl', custom_claims={'admin': True},
            email_verified=True, disabled=False, provider_data=providers)
        expected = {
            'localId': 'test',
            'email': 'test@example.com',
            'photoUrl': 'https://test.com/user.png',
            'phoneNumber': '+1234567890',
            'displayName': 'name',
            'createdAt': 100,
            'lastLoginAt': 150,
            'passwordHash': _user_mgt._b64_encode(b'password'),
            'salt': _user_mgt._b64_encode(b'NaCl'),
            'customAttributes': json.dumps({'admin': True}),
            'emailVerified': True,
            'disabled': False,
            'providerUserInfo': [{'rawId': 'test', 'providerId': 'google.com'}],
        }
        assert user.to_dict() == expected

    @pytest.mark.parametrize('arg', INVALID_STRINGS + ['a'*129])
    def test_invalid_uid(self, arg):
        with pytest.raises(ValueError):
            auth.UserImportRecord(uid=arg)

    @pytest.mark.parametrize('args', _INVALID_USERS)
    def test_invalid_args(self, args):
        with pytest.raises(ValueError):
            auth.UserImportRecord(uid='test', **args)

    @pytest.mark.parametrize('claims', [{}, {'admin': True}])
    def test_custom_claims(self, claims):
        user = auth.UserImportRecord(uid='test', custom_claims=claims)
        expected = {'localId': 'test', 'customAttributes': json.dumps(claims)}
        assert user.to_dict() == expected

    @pytest.mark.parametrize('email_verified', [True, False])
    def test_email_verified(self, email_verified):
        user = auth.UserImportRecord(uid='test', email_verified=email_verified)
        assert user.to_dict() == {'localId': 'test', 'emailVerified': email_verified}

    @pytest.mark.parametrize('disabled', [True, False])
    def test_disabled(self, disabled):
        user = auth.UserImportRecord(uid='test', disabled=disabled)
        assert user.to_dict() == {'localId': 'test', 'disabled': disabled}


class TestUserImportHash(object):

    @pytest.mark.parametrize('func,name', [
        (auth.UserImportHash.hmac_sha512, 'HMAC_SHA512'),
        (auth.UserImportHash.hmac_sha256, 'HMAC_SHA256')
    ])
    def test_hmac(self, func, name):
        hmac = func(key=b'key')
        expected = {
            'hashAlgorithm': name,
            'signerKey': _user_mgt._b64_encode(b'key')
        }
        assert hmac.to_dict() == expected

    @pytest.mark.parametrize('func', [
        auth.UserImportHash.hmac_sha512, auth.UserImportHash.hmac_sha256,
    ])
    @pytest.mark.parametrize('key', INVALID_STRINGS)
    def test_invalid_hmac(self, func, key):
        with pytest.raises(ValueError):
            func(key=key)

    def test_scrypt(self):
        scrypt = auth.UserImportHash.scrypt(
            key=b'key', salt_separator=b'sep', rounds=8, memory_cost=14)
        expected = {
            'hashAlgorithm': 'SCRYPT',
            'signerKey': _user_mgt._b64_encode(b'key'),
            'rounds': 8,
            'memoryCost': 14,
            'saltSeparator': _user_mgt._b64_encode(b'sep'),
        }
        assert scrypt.to_dict() == expected

    @pytest.mark.parametrize('arg', (
        [{'key': arg} for arg in INVALID_STRINGS] +
        [{'rounds': arg} for arg in INVALID_INTS + [9]] +
        [{'memory_cost': arg} for arg in INVALID_INTS + [15]] +
        [{'salt_separator': arg} for arg in INVALID_STRINGS]
    ))
    def test_invalid_scrypt(self, arg):
        params = {'key': 'key', 'rounds': 0, 'memory_cost': 14}
        params.update(arg)
        with pytest.raises(ValueError):
            auth.UserImportHash.scrypt(**params)


class TestImportUsers(object):

    @pytest.mark.parametrize('arg', [None, list(), tuple(), dict(), 0, 1, 'foo'])
    def test_invalid_users(self, user_mgt_app, arg):
        with pytest.raises(ValueError):
            auth.import_users(arg, app=user_mgt_app)

    def test_too_many_users(self, user_mgt_app):
        users = [auth.UserImportRecord(uid='test{0}'.format(i)) for i in range(1001)]
        with pytest.raises(ValueError):
            auth.import_users(users, app=user_mgt_app)

    def test_import_users(self, user_mgt_app):
        _, recorder = _instrument_user_manager(user_mgt_app, 200, '{}')
        users = [
            auth.UserImportRecord(uid='user1'),
            auth.UserImportRecord(uid='user2'),
        ]
        result = auth.import_users(users, app=user_mgt_app)
        assert result.success_count == 2
        assert result.failure_count is 0
        assert result.errors == []
        expected = {'users': [{'localId': 'user1'}, {'localId': 'user2'}]}
        self._check_rpc_calls(recorder, expected)

    def test_import_users_error(self, user_mgt_app):
        _, recorder = _instrument_user_manager(user_mgt_app, 200, """{"error": [
            {"index": 0, "message": "Some error occured in user1"},
            {"index": 2, "message": "Another error occured in user3"}
        ]}""")
        users = [
            auth.UserImportRecord(uid='user1'),
            auth.UserImportRecord(uid='user2'),
            auth.UserImportRecord(uid='user3'),
        ]
        result = auth.import_users(users, app=user_mgt_app)
        assert result.success_count == 1
        assert result.failure_count == 2
        assert len(result.errors) == 2
        err = result.errors[0]
        assert err.index == 0
        assert err.reason == 'Some error occured in user1'
        err = result.errors[1]
        assert err.index == 2
        assert err.reason == 'Another error occured in user3'
        expected = {'users': [{'localId': 'user1'}, {'localId': 'user2'}, {'localId': 'user3'}]}
        self._check_rpc_calls(recorder, expected)

    def test_import_users_missing_required_hash(self, user_mgt_app):
        users = [
            auth.UserImportRecord(uid='user1', password_hash=b'password'),
            auth.UserImportRecord(uid='user2'),
        ]
        with pytest.raises(ValueError):
            auth.import_users(users, app=user_mgt_app)

    def test_import_users_with_hash(self, user_mgt_app):
        _, recorder = _instrument_user_manager(user_mgt_app, 200, '{}')
        users = [
            auth.UserImportRecord(uid='user1', password_hash=b'password'),
            auth.UserImportRecord(uid='user2'),
        ]
        hash_alg = auth.UserImportHash.scrypt(
            b'key', rounds=8, memory_cost=14, salt_separator=b'sep')
        result = auth.import_users(users, hash_alg=hash_alg, app=user_mgt_app)
        assert result.success_count == 2
        assert result.failure_count is 0
        assert result.errors == []
        expected = {
            'users': [
                {'localId': 'user1', 'passwordHash': _user_mgt._b64_encode(b'password')},
                {'localId': 'user2'}
            ],
            'hashAlgorithm': 'SCRYPT',
            'signerKey': _user_mgt._b64_encode(b'key'),
            'rounds': 8,
            'memoryCost': 14,
            'saltSeparator': _user_mgt._b64_encode(b'sep'),
        }
        self._check_rpc_calls(recorder, expected)


    def _check_rpc_calls(self, recorder, expected):
        assert len(recorder) == 1
        request = json.loads(recorder[0].body.decode())
        assert request == expected


class TestRevokeRefreshTokkens(object):

    def test_revoke_refresh_tokens(self, user_mgt_app):
        _, recorder = _instrument_user_manager(user_mgt_app, 200, '{"localId":"testuser"}')
        before_time = time.time()
        auth.revoke_refresh_tokens('testuser', app=user_mgt_app)
        after_time = time.time()

        request = json.loads(recorder[0].body.decode())
        assert request['localId'] == 'testuser'
        assert int(request['validSince']) >= int(before_time)
        assert int(request['validSince']) <= int(after_time)<|MERGE_RESOLUTION|>--- conflicted
+++ resolved
@@ -319,11 +319,7 @@
         with pytest.raises(TypeError):
             auth.update_user('user', unsupported='arg', app=user_mgt_app)
 
-<<<<<<< HEAD
     @pytest.mark.parametrize('arg', INVALID_TIMESTAMPS)
-=======
-    @pytest.mark.parametrize('arg', ['foo', 0, -1, True, False, list(), tuple(), dict()])
->>>>>>> a6617828
     def test_invalid_valid_since(self, user_mgt_app, arg):
         with pytest.raises(ValueError):
             auth.update_user('user', valid_since=arg, app=user_mgt_app)
@@ -790,7 +786,7 @@
 
     @pytest.mark.parametrize('arg', [None, list(), tuple(), dict(), 0, 1, 'foo'])
     def test_invalid_users(self, user_mgt_app, arg):
-        with pytest.raises(ValueError):
+        with pytest.raises(Exception):
             auth.import_users(arg, app=user_mgt_app)
 
     def test_too_many_users(self, user_mgt_app):
