# Copyright 2017 Google Inc.
#
# Licensed under the Apache License, Version 2.0 (the "License");
# you may not use this file except in compliance with the License.
# You may obtain a copy of the License at
#
#     http://www.apache.org/licenses/LICENSE-2.0
#
# Unless required by applicable law or agreed to in writing, software
# distributed under the License is distributed on an "AS IS" BASIS,
# WITHOUT WARRANTIES OR CONDITIONS OF ANY KIND, either express or implied.
# See the License for the specific language governing permissions and
# limitations under the License.

"""Internal utilities common to all modules."""

<<<<<<< HEAD
=======
import io
>>>>>>> ffebd3cd
import json
import socket

import googleapiclient
import httplib2
import requests
<<<<<<< HEAD
import six
=======
>>>>>>> ffebd3cd

import firebase_admin
from firebase_admin import exceptions


_ERROR_CODE_TO_EXCEPTION_TYPE = {
    exceptions.INVALID_ARGUMENT: exceptions.InvalidArgumentError,
    exceptions.FAILED_PRECONDITION: exceptions.FailedPreconditionError,
    exceptions.OUT_OF_RANGE: exceptions.OutOfRangeError,
    exceptions.UNAUTHENTICATED: exceptions.UnauthenticatedError,
    exceptions.PERMISSION_DENIED: exceptions.PermissionDeniedError,
    exceptions.NOT_FOUND: exceptions.NotFoundError,
    exceptions.ABORTED: exceptions.AbortedError,
    exceptions.ALREADY_EXISTS: exceptions.AlreadyExistsError,
    exceptions.CONFLICT: exceptions.ConflictError,
    exceptions.RESOURCE_EXHAUSTED: exceptions.ResourceExhaustedError,
    exceptions.CANCELLED: exceptions.CancelledError,
    exceptions.DATA_LOSS: exceptions.DataLossError,
    exceptions.UNKNOWN: exceptions.UnknownError,
    exceptions.INTERNAL: exceptions.InternalError,
    exceptions.UNAVAILABLE: exceptions.UnavailableError,
    exceptions.DEADLINE_EXCEEDED: exceptions.DeadlineExceededError,
}


_HTTP_STATUS_TO_ERROR_CODE = {
    400: exceptions.INVALID_ARGUMENT,
    401: exceptions.UNAUTHENTICATED,
    403: exceptions.PERMISSION_DENIED,
    404: exceptions.NOT_FOUND,
    409: exceptions.CONFLICT,
    412: exceptions.FAILED_PRECONDITION,
    429: exceptions.RESOURCE_EXHAUSTED,
    500: exceptions.INTERNAL,
    503: exceptions.UNAVAILABLE,
}
<<<<<<< HEAD


# See https://github.com/googleapis/googleapis/blob/master/google/rpc/code.proto
_RPC_CODE_TO_ERROR_CODE = {
    1: exceptions.CANCELLED,
    2: exceptions.UNKNOWN,
    3: exceptions.INVALID_ARGUMENT,
    4: exceptions.DEADLINE_EXCEEDED,
    5: exceptions.NOT_FOUND,
    6: exceptions.ALREADY_EXISTS,
    7: exceptions.PERMISSION_DENIED,
    8: exceptions.RESOURCE_EXHAUSTED,
    9: exceptions.FAILED_PRECONDITION,
    10: exceptions.ABORTED,
    11: exceptions.OUT_OF_RANGE,
    13: exceptions.INTERNAL,
    14: exceptions.UNAVAILABLE,
    15: exceptions.DATA_LOSS,
    16: exceptions.UNAUTHENTICATED,
}
=======
>>>>>>> ffebd3cd


def _get_initialized_app(app):
    """Returns a reference to an initialized App instance."""
    if app is None:
        return firebase_admin.get_app()

    if isinstance(app, firebase_admin.App):
        initialized_app = firebase_admin.get_app(app.name)
        if app is not initialized_app:
            raise ValueError('Illegal app argument. App instance not '
                             'initialized via the firebase module.')
        return app

    raise ValueError('Illegal app argument. Argument must be of type '
                     ' firebase_admin.App, but given "{0}".'.format(type(app)))



def get_app_service(app, name, initializer):
    app = _get_initialized_app(app)
    return app._get_service(name, initializer) # pylint: disable=protected-access


def handle_platform_error_from_requests(error, handle_func=None):
    """Constructs a ``FirebaseError`` from the given requests error.

    This can be used to handle errors returned by Google Cloud Platform (GCP) APIs.

    Args:
        error: An error raised by the requests module while making an HTTP call to a GCP API.
        handle_func: A function that can be used to handle platform errors in a custom way. When
            specified, this function will be called with three arguments. It has the same
            signature as ```_handle_func_requests``, but may return ``None``.

    Returns:
        FirebaseError: A ``FirebaseError`` that can be raised to the user code.
    """
    if error.response is None:
        return handle_requests_error(error)

    response = error.response
    content = response.content.decode()
    status_code = response.status_code
    error_dict, message = _parse_platform_error(content, status_code)
    exc = None
    if handle_func:
        exc = handle_func(error, message, error_dict)

    return exc if exc else _handle_func_requests(error, message, error_dict)


<<<<<<< HEAD
def handle_operation_error(error):
    """Constructs a ``FirebaseError`` from the given operation error.

    Args:
        error: An error returned by a long running operation.

    Returns:
        FirebaseError: A ``FirebaseError`` that can be raised to the user code.
    """
    if not isinstance(error, dict):
        return exceptions.UnknownError(
            message='Unknown error while making a remote service call: {0}'.format(error),
            cause=error)

    rpc_code = error.get('code')
    message = error.get('message')
    error_code = _rpc_code_to_error_code(rpc_code)
    err_type = _error_code_to_exception_type(error_code)
    return err_type(message=message)


=======
>>>>>>> ffebd3cd
def _handle_func_requests(error, message, error_dict):
    """Constructs a ``FirebaseError`` from the given GCP error.

    Args:
        error: An error raised by the requests module while making an HTTP call.
        message: A message to be included in the resulting ``FirebaseError``.
        error_dict: Parsed GCP error response.

    Returns:
        FirebaseError: A ``FirebaseError`` that can be raised to the user code or None.
    """
    code = error_dict.get('status')
    return handle_requests_error(error, message, code)


def handle_requests_error(error, message=None, code=None):
    """Constructs a ``FirebaseError`` from the given requests error.

    This method is agnostic of the remote service that produced the error, whether it is a GCP
    service or otherwise. Therefore, this method does not attempt to parse the error response in
    any way.

    Args:
        error: An error raised by the requests module while making an HTTP call.
        message: A message to be included in the resulting ``FirebaseError`` (optional). If not
            specified the string representation of the ``error`` argument is used as the message.
        code: A GCP error code that will be used to determine the resulting error type (optional).
            If not specified the HTTP status code on the error response is used to determine a
            suitable error code.

    Returns:
        FirebaseError: A ``FirebaseError`` that can be raised to the user code.
    """
    if isinstance(error, requests.exceptions.Timeout):
        return exceptions.DeadlineExceededError(
            message='Timed out while making an API call: {0}'.format(error),
            cause=error)
<<<<<<< HEAD
    elif isinstance(error, requests.exceptions.ConnectionError):
        return exceptions.UnavailableError(
            message='Failed to establish a connection: {0}'.format(error),
            cause=error)
    elif error.response is None:
=======
    if isinstance(error, requests.exceptions.ConnectionError):
        return exceptions.UnavailableError(
            message='Failed to establish a connection: {0}'.format(error),
            cause=error)
    if error.response is None:
>>>>>>> ffebd3cd
        return exceptions.UnknownError(
            message='Unknown error while making a remote service call: {0}'.format(error),
            cause=error)

    if not code:
        code = _http_status_to_error_code(error.response.status_code)
    if not message:
        message = str(error)

    err_type = _error_code_to_exception_type(code)
    return err_type(message=message, cause=error, http_response=error.response)


def handle_platform_error_from_googleapiclient(error, handle_func=None):
    """Constructs a ``FirebaseError`` from the given googleapiclient error.

    This can be used to handle errors returned by Google Cloud Platform (GCP) APIs.

    Args:
        error: An error raised by the googleapiclient while making an HTTP call to a GCP API.
        handle_func: A function that can be used to handle platform errors in a custom way. When
            specified, this function will be called with three arguments. It has the same
            signature as ```_handle_func_googleapiclient``, but may return ``None``.

    Returns:
        FirebaseError: A ``FirebaseError`` that can be raised to the user code.
    """
    if not isinstance(error, googleapiclient.errors.HttpError):
        return handle_googleapiclient_error(error)

    content = error.content.decode()
    status_code = error.resp.status
    error_dict, message = _parse_platform_error(content, status_code)
    http_response = _http_response_from_googleapiclient_error(error)
    exc = None
    if handle_func:
        exc = handle_func(error, message, error_dict, http_response)

    return exc if exc else _handle_func_googleapiclient(error, message, error_dict, http_response)


def _handle_func_googleapiclient(error, message, error_dict, http_response):
    """Constructs a ``FirebaseError`` from the given GCP error.

    Args:
        error: An error raised by the googleapiclient module while making an HTTP call.
        message: A message to be included in the resulting ``FirebaseError``.
        error_dict: Parsed GCP error response.
        http_response: A requests HTTP response object to associate with the exception.

    Returns:
        FirebaseError: A ``FirebaseError`` that can be raised to the user code or None.
    """
    code = error_dict.get('status')
    return handle_googleapiclient_error(error, message, code, http_response)


def handle_googleapiclient_error(error, message=None, code=None, http_response=None):
    """Constructs a ``FirebaseError`` from the given googleapiclient error.

    This method is agnostic of the remote service that produced the error, whether it is a GCP
    service or otherwise. Therefore, this method does not attempt to parse the error response in
    any way.

    Args:
        error: An error raised by the googleapiclient module while making an HTTP call.
        message: A message to be included in the resulting ``FirebaseError`` (optional). If not
            specified the string representation of the ``error`` argument is used as the message.
        code: A GCP error code that will be used to determine the resulting error type (optional).
            If not specified the HTTP status code on the error response is used to determine a
            suitable error code.
        http_response: A requests HTTP response object to associate with the exception (optional).
            If not specified, one will be created from the ``error``.

    Returns:
        FirebaseError: A ``FirebaseError`` that can be raised to the user code.
    """
    if isinstance(error, socket.timeout) or (
            isinstance(error, socket.error) and 'timed out' in str(error)):
        return exceptions.DeadlineExceededError(
            message='Timed out while making an API call: {0}'.format(error),
            cause=error)
<<<<<<< HEAD
    elif isinstance(error, httplib2.ServerNotFoundError):
        return exceptions.UnavailableError(
            message='Failed to establish a connection: {0}'.format(error),
            cause=error)
    elif not isinstance(error, googleapiclient.errors.HttpError):
=======
    if isinstance(error, httplib2.ServerNotFoundError):
        return exceptions.UnavailableError(
            message='Failed to establish a connection: {0}'.format(error),
            cause=error)
    if not isinstance(error, googleapiclient.errors.HttpError):
>>>>>>> ffebd3cd
        return exceptions.UnknownError(
            message='Unknown error while making a remote service call: {0}'.format(error),
            cause=error)

    if not code:
        code = _http_status_to_error_code(error.resp.status)
    if not message:
        message = str(error)
    if not http_response:
        http_response = _http_response_from_googleapiclient_error(error)

    err_type = _error_code_to_exception_type(code)
    return err_type(message=message, cause=error, http_response=http_response)


def _http_response_from_googleapiclient_error(error):
    """Creates a requests HTTP Response object from the given googleapiclient error."""
    resp = requests.models.Response()
<<<<<<< HEAD
    resp.raw = six.BytesIO(error.content)
=======
    resp.raw = io.BytesIO(error.content)
>>>>>>> ffebd3cd
    resp.status_code = error.resp.status
    return resp


def _http_status_to_error_code(status):
    """Maps an HTTP status to a platform error code."""
    return _HTTP_STATUS_TO_ERROR_CODE.get(status, exceptions.UNKNOWN)

<<<<<<< HEAD
def _rpc_code_to_error_code(rpc_code):
    """Maps an RPC code to a platform error code."""
    return _RPC_CODE_TO_ERROR_CODE.get(rpc_code, exceptions.UNKNOWN)
=======
>>>>>>> ffebd3cd

def _error_code_to_exception_type(code):
    """Maps a platform error code to an exception type."""
    return _ERROR_CODE_TO_EXCEPTION_TYPE.get(code, exceptions.UnknownError)


def _parse_platform_error(content, status_code):
    """Parses an HTTP error response from a Google Cloud Platform API and extracts the error code
    and message fields.

    Args:
        content: Decoded content of the response body.
        status_code: HTTP status code.

    Returns:
        tuple: A tuple containing error code and message.
    """
    data = {}
    try:
        parsed_body = json.loads(content)
        if isinstance(parsed_body, dict):
            data = parsed_body
    except ValueError:
        pass

    error_dict = data.get('error', {})
    msg = error_dict.get('message')
    if not msg:
        msg = 'Unexpected HTTP response with status: {0}; body: {1}'.format(status_code, content)
    return error_dict, msg<|MERGE_RESOLUTION|>--- conflicted
+++ resolved
@@ -14,20 +14,13 @@
 
 """Internal utilities common to all modules."""
 
-<<<<<<< HEAD
-=======
 import io
->>>>>>> ffebd3cd
 import json
 import socket
 
 import googleapiclient
 import httplib2
 import requests
-<<<<<<< HEAD
-import six
-=======
->>>>>>> ffebd3cd
 
 import firebase_admin
 from firebase_admin import exceptions
@@ -64,7 +57,6 @@
     500: exceptions.INTERNAL,
     503: exceptions.UNAVAILABLE,
 }
-<<<<<<< HEAD
 
 
 # See https://github.com/googleapis/googleapis/blob/master/google/rpc/code.proto
@@ -85,8 +77,6 @@
     15: exceptions.DATA_LOSS,
     16: exceptions.UNAUTHENTICATED,
 }
-=======
->>>>>>> ffebd3cd
 
 
 def _get_initialized_app(app):
@@ -139,7 +129,6 @@
     return exc if exc else _handle_func_requests(error, message, error_dict)
 
 
-<<<<<<< HEAD
 def handle_operation_error(error):
     """Constructs a ``FirebaseError`` from the given operation error.
 
@@ -161,8 +150,6 @@
     return err_type(message=message)
 
 
-=======
->>>>>>> ffebd3cd
 def _handle_func_requests(error, message, error_dict):
     """Constructs a ``FirebaseError`` from the given GCP error.
 
@@ -200,19 +187,11 @@
         return exceptions.DeadlineExceededError(
             message='Timed out while making an API call: {0}'.format(error),
             cause=error)
-<<<<<<< HEAD
     elif isinstance(error, requests.exceptions.ConnectionError):
         return exceptions.UnavailableError(
             message='Failed to establish a connection: {0}'.format(error),
             cause=error)
     elif error.response is None:
-=======
-    if isinstance(error, requests.exceptions.ConnectionError):
-        return exceptions.UnavailableError(
-            message='Failed to establish a connection: {0}'.format(error),
-            cause=error)
-    if error.response is None:
->>>>>>> ffebd3cd
         return exceptions.UnknownError(
             message='Unknown error while making a remote service call: {0}'.format(error),
             cause=error)
@@ -295,19 +274,11 @@
         return exceptions.DeadlineExceededError(
             message='Timed out while making an API call: {0}'.format(error),
             cause=error)
-<<<<<<< HEAD
     elif isinstance(error, httplib2.ServerNotFoundError):
         return exceptions.UnavailableError(
             message='Failed to establish a connection: {0}'.format(error),
             cause=error)
     elif not isinstance(error, googleapiclient.errors.HttpError):
-=======
-    if isinstance(error, httplib2.ServerNotFoundError):
-        return exceptions.UnavailableError(
-            message='Failed to establish a connection: {0}'.format(error),
-            cause=error)
-    if not isinstance(error, googleapiclient.errors.HttpError):
->>>>>>> ffebd3cd
         return exceptions.UnknownError(
             message='Unknown error while making a remote service call: {0}'.format(error),
             cause=error)
@@ -326,11 +297,7 @@
 def _http_response_from_googleapiclient_error(error):
     """Creates a requests HTTP Response object from the given googleapiclient error."""
     resp = requests.models.Response()
-<<<<<<< HEAD
-    resp.raw = six.BytesIO(error.content)
-=======
     resp.raw = io.BytesIO(error.content)
->>>>>>> ffebd3cd
     resp.status_code = error.resp.status
     return resp
 
@@ -339,12 +306,9 @@
     """Maps an HTTP status to a platform error code."""
     return _HTTP_STATUS_TO_ERROR_CODE.get(status, exceptions.UNKNOWN)
 
-<<<<<<< HEAD
 def _rpc_code_to_error_code(rpc_code):
     """Maps an RPC code to a platform error code."""
     return _RPC_CODE_TO_ERROR_CODE.get(rpc_code, exceptions.UNKNOWN)
-=======
->>>>>>> ffebd3cd
 
 def _error_code_to_exception_type(code):
     """Maps a platform error code to an exception type."""
