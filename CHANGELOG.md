--- conflicted
+++ resolved
@@ -1,11 +1,8 @@
 # Unreleased
 
-<<<<<<< HEAD
 - [fixed] FCM errors sent by the back-end now include more details
   that are helpful when debugging problems.
-=======
-- [added] `messaging.AndroidNotification`type now supports channel_id.
->>>>>>> 92652ff5
+- [added] `messaging.AndroidNotification` type now supports `channel_id`.
 - [fixed] Fixing error handling in FCM. The SDK now checks the key
   type.googleapis.com/google.firebase.fcm.v1.FcmError to set error code.
 - [fixed] Ensuring that `UserRecord.tokens_valid_after_time` always
