# Copyright 2019 Google Inc.
#
# Licensed under the Apache License, Version 2.0 (the "License");
# you may not use this file except in compliance with the License.
# You may obtain a copy of the License at
#
#     http://www.apache.org/licenses/LICENSE-2.0
#
# Unless required by applicable law or agreed to in writing, software
# distributed under the License is distributed on an "AS IS" BASIS,
# WITHOUT WARRANTIES OR CONDITIONS OF ANY KIND, either express or implied.
# See the License for the specific language governing permissions and
# limitations under the License.

"""Firebase ML module.

This module contains functions for creating, updating, getting, listing,
deleting, publishing and unpublishing Firebase ML models.
"""


import datetime
import re
import time
import requests
import six


from six.moves import urllib
from firebase_admin import _http_client
from firebase_admin import _utils
from firebase_admin import exceptions

# pylint: disable=import-error,no-name-in-module
try:
    from firebase_admin import storage
    _GCS_ENABLED = True
except ImportError:
    _GCS_ENABLED = False

# pylint: disable=import-error,no-name-in-module
try:
    import tensorflow as tf
    _TF_ENABLED = True
except ImportError:
    _TF_ENABLED = False

_ML_ATTRIBUTE = '_ml'
_MAX_PAGE_SIZE = 100
_MODEL_ID_PATTERN = re.compile(r'^[A-Za-z0-9_-]{1,60}$')
_DISPLAY_NAME_PATTERN = re.compile(r'^[A-Za-z0-9_-]{1,60}$')
_TAG_PATTERN = re.compile(r'^[A-Za-z0-9_-]{1,60}$')
_GCS_TFLITE_URI_PATTERN = re.compile(
    r'^gs://(?P<bucket_name>[a-z0-9_.-]{3,63})/(?P<blob_name>.+)$')
_RESOURCE_NAME_PATTERN = re.compile(
    r'^projects/(?P<project_id>[^/]+)/models/(?P<model_id>[A-Za-z0-9_-]{1,60})$')
_OPERATION_NAME_PATTERN = re.compile(
    r'^operations/project/(?P<project_id>[^/]+)/model/(?P<model_id>[A-Za-z0-9_-]{1,60})' +
    r'/operation/[^/]+$')


def _get_ml_service(app):
    """ Returns an _MLService instance for an App.

    Args:
      app: A Firebase App instance (or None to use the default App).

    Returns:
      _MLService: An _MLService for the specified App instance.

    Raises:
      ValueError: If the app argument is invalid.
    """
    return _utils.get_app_service(app, _ML_ATTRIBUTE, _MLService)


def create_model(model, app=None):
    """Creates a model in Firebase ML.

    Args:
        model: An ml.Model to create.
        app: A Firebase app instance (or None to use the default app).

    Returns:
        Model: The model that was created in Firebase ML.
    """
    ml_service = _get_ml_service(app)
    return Model.from_dict(ml_service.create_model(model), app=app)


def update_model(model, app=None):
    """Updates a model in Firebase ML.

    Args:
        model: The ml.Model to update.
        app: A Firebase app instance (or None to use the default app).

    Returns:
        Model: The updated model.
    """
    ml_service = _get_ml_service(app)
    return Model.from_dict(ml_service.update_model(model), app=app)


def publish_model(model_id, app=None):
    """Publishes a model in Firebase ML.

    Args:
        model_id: The id of the model to publish.
        app: A Firebase app instance (or None to use the default app).

    Returns:
        Model: The published model.
    """
    ml_service = _get_ml_service(app)
    return Model.from_dict(ml_service.set_published(model_id, publish=True), app=app)


def unpublish_model(model_id, app=None):
    """Unpublishes a model in Firebase ML.

    Args:
        model_id: The id of the model to unpublish.
        app: A Firebase app instance (or None to use the default app).

    Returns:
        Model: The unpublished model.
    """
    ml_service = _get_ml_service(app)
    return Model.from_dict(ml_service.set_published(model_id, publish=False), app=app)


def get_model(model_id, app=None):
    """Gets a model from Firebase ML.

    Args:
        model_id: The id of the model to get.
        app: A Firebase app instance (or None to use the default app).

    Returns:
     Model: The requested model.
    """
    ml_service = _get_ml_service(app)
    return Model.from_dict(ml_service.get_model(model_id), app=app)


def list_models(list_filter=None, page_size=None, page_token=None, app=None):
    """Lists models from Firebase ML.

    Args:
        list_filter: a list filter string such as "tags:'tag_1'". None will return all models.
        page_size: A number between 1 and 100 inclusive that specifies the maximum
            number of models to return per page. None for default.
        page_token: A next page token returned from a previous page of results. None
            for first page of results.
        app: A Firebase app instance (or None to use the default app).

    Returns:
        ListModelsPage: A (filtered) list of models.
    """
    ml_service = _get_ml_service(app)
    return ListModelsPage(
        ml_service.list_models, list_filter, page_size, page_token, app=app)


def delete_model(model_id, app=None):
    """Deletes a model from Firebase ML.

    Args:
        model_id: The id of the model you wish to delete.
        app: A Firebase app instance (or None to use the default app).
    """
    ml_service = _get_ml_service(app)
    ml_service.delete_model(model_id)


class Model(object):
    """A Firebase ML Model object.

    Args:
        display_name: The display name of your model - used to identify your model in code.
        tags: Optional list of strings associated with your model. Can be used in list queries.
        model_format: A subclass of ModelFormat. (e.g. TFLiteFormat) Specifies the model details.
    """
    def __init__(self, display_name=None, tags=None, model_format=None):
        self._app = None  # Only needed for wait_for_unlo
        self._data = {}
        self._model_format = None

        if display_name is not None:
            self.display_name = display_name
        if tags is not None:
            self.tags = tags
        if model_format is not None:
            self.model_format = model_format

    @classmethod
    def from_dict(cls, data, app=None):
        """Create an instance of the object from a dict."""
        data_copy = dict(data)
        tflite_format = None
        tflite_format_data = data_copy.pop('tfliteModel', None)
        data_copy.pop('@type', None)  # Returned by Operations. (Not needed)
        if tflite_format_data:
            tflite_format = TFLiteFormat.from_dict(tflite_format_data)
        model = Model(model_format=tflite_format)
        model._data = data_copy  # pylint: disable=protected-access
        model._app = app # pylint: disable=protected-access
        return model

    def _update_from_dict(self, data):
        copy = Model.from_dict(data)
        self.model_format = copy.model_format
        self._data = copy._data # pylint: disable=protected-access

    def __eq__(self, other):
        if isinstance(other, self.__class__):
            # pylint: disable=protected-access
            return self._data == other._data and self._model_format == other._model_format
        else:
            return False

    def __ne__(self, other):
        return not self.__eq__(other)

    @property
    def model_id(self):
        """The model's ID, unique to the project."""
        if not self._data.get('name'):
            return None
        _, model_id = _validate_and_parse_name(self._data.get('name'))
        return model_id

    @property
    def display_name(self):
        """The model's display name, used to refer to the model in code and in
        the Firebase console."""
        return self._data.get('displayName')

    @display_name.setter
    def display_name(self, display_name):
        self._data['displayName'] = _validate_display_name(display_name)
        return self

    @staticmethod
    def _convert_to_millis(date_string):
        if not date_string:
            return None
        format_str = '%Y-%m-%dT%H:%M:%S.%fZ'
        epoch = datetime.datetime.utcfromtimestamp(0)
        datetime_object = datetime.datetime.strptime(date_string, format_str)
        millis = int((datetime_object - epoch).total_seconds() * 1000)
        return millis

    @property
    def create_time(self):
        """The time the model was created."""
<<<<<<< HEAD
        return self._data.get('createTime', None)
=======
        return Model._convert_to_millis(self._data.get('createTime', None))
>>>>>>> 87704481

    @property
    def update_time(self):
        """The time the model was last updated."""
<<<<<<< HEAD
        return self._data.get('updateTime', None)
=======
        return Model._convert_to_millis(self._data.get('updateTime', None))
>>>>>>> 87704481

    @property
    def validation_error(self):
        """Validation error message."""
        return self._data.get('state', {}).get('validationError', {}).get('message')

    @property
    def published(self):
        """True if the model is published and available for clients to
        download."""
        return bool(self._data.get('state', {}).get('published'))

    @property
    def etag(self):
        """The entity tag (ETag) of the model resource."""
        return self._data.get('etag')

    @property
    def model_hash(self):
        """SHA256 hash of the model binary."""
        return self._data.get('modelHash')

    @property
    def tags(self):
        """Tag strings, used for filtering query results."""
        return self._data.get('tags')

    @tags.setter
    def tags(self, tags):
        self._data['tags'] = _validate_tags(tags)
        return self

    @property
    def locked(self):
        """True if the Model object is locked by an active operation."""
        return bool(self._data.get('activeOperations') and
                    len(self._data.get('activeOperations')) > 0)

    def wait_for_unlocked(self, max_time_seconds=None):
        """Waits for the model to be unlocked. (All active operations complete)

        Args:
            max_time_seconds: The maximum number of seconds to wait for the model to unlock.
                (None for no limit)

        Raises:
            exceptions.DeadlineExceeded: If max_time_seconds passed and the model is still locked.
        """
        if not self.locked:
            return
        ml_service = _get_ml_service(self._app)
        op_name = self._data.get('activeOperations')[0].get('name')
        model_dict = ml_service.handle_operation(
            ml_service.get_operation(op_name),
            wait_for_operation=True,
            max_time_seconds=max_time_seconds)
        self._update_from_dict(model_dict)

    @property
    def model_format(self):
        """The model's ``ModelFormat`` object, which represents the model's
        format and storage location."""
        return self._model_format

    @model_format.setter
    def model_format(self, model_format):
        if model_format is not None:
            _validate_model_format(model_format)
        self._model_format = model_format  #Can be None
        return self

    def as_dict(self, for_upload=False):
        """Returns a serializable representation of the object."""
        copy = dict(self._data)
        if self._model_format:
            copy.update(self._model_format.as_dict(for_upload=for_upload))
        return copy


class ModelFormat(object):
    """Abstract base class representing a Model Format such as TFLite."""
    def as_dict(self, for_upload=False):
        """Returns a serializable representation of the object."""
        raise NotImplementedError


class TFLiteFormat(ModelFormat):
    """Model format representing a TFLite model.

    Args:
        model_source: A TFLiteModelSource sub class. Specifies the details of the model source.
    """
    def __init__(self, model_source=None):
        self._data = {}
        self._model_source = None

        if model_source is not None:
            self.model_source = model_source

    @classmethod
    def from_dict(cls, data):
        """Create an instance of the object from a dict."""
        data_copy = dict(data)
        model_source = None
        gcs_tflite_uri = data_copy.pop('gcsTfliteUri', None)
        if gcs_tflite_uri:
            model_source = TFLiteGCSModelSource(gcs_tflite_uri=gcs_tflite_uri)
        tflite_format = TFLiteFormat(model_source=model_source)
        tflite_format._data = data_copy # pylint: disable=protected-access
        return tflite_format


    def __eq__(self, other):
        if isinstance(other, self.__class__):
            # pylint: disable=protected-access
            return self._data == other._data and self._model_source == other._model_source
        else:
            return False

    def __ne__(self, other):
        return not self.__eq__(other)

    @property
    def model_source(self):
        """The TF Lite model's location."""
        return self._model_source

    @model_source.setter
    def model_source(self, model_source):
        if model_source is not None:
            if not isinstance(model_source, TFLiteModelSource):
                raise TypeError('Model source must be a TFLiteModelSource object.')
        self._model_source = model_source # Can be None

    @property
    def size_bytes(self):
        """The size in bytes of the TF Lite model."""
        return self._data.get('sizeBytes')

    def as_dict(self, for_upload=False):
        """Returns a serializable representation of the object."""
        copy = dict(self._data)
        if self._model_source:
            copy.update(self._model_source.as_dict(for_upload=for_upload))
        return {'tfliteModel': copy}


class TFLiteModelSource(object):
    """Abstract base class representing a model source for TFLite format models."""
    def as_dict(self, for_upload=False):
        """Returns a serializable representation of the object."""
        raise NotImplementedError


class _CloudStorageClient(object):
    """Cloud Storage helper class"""

    GCS_URI = 'gs://{0}/{1}'
    BLOB_NAME = 'Firebase/ML/Models/{0}'

    @staticmethod
    def _assert_gcs_enabled():
        if not _GCS_ENABLED:
            raise ImportError('Failed to import the Cloud Storage library for Python. Make sure '
                              'to install the "google-cloud-storage" module.')

    @staticmethod
    def _parse_gcs_tflite_uri(uri):
        # GCS Bucket naming rules are complex. The regex is not comprehensive.
        # See https://cloud.google.com/storage/docs/naming for full details.
        matcher = _GCS_TFLITE_URI_PATTERN.match(uri)
        if not matcher:
            raise ValueError('GCS TFLite URI format is invalid.')
        return matcher.group('bucket_name'), matcher.group('blob_name')

    @staticmethod
    def upload(bucket_name, model_file_name, app):
        """Upload a model file to the specified Storage bucket."""
        _CloudStorageClient._assert_gcs_enabled()

        # Calculate the destination file_name (remove path if present)
        file_name = model_file_name
        file_name_pattern = re.compile(r'^(?P<path>.*)/(?P<file_name>[^/]+)$')
        matcher = file_name_pattern.match(model_file_name)
        if matcher:
            # The model_file_name contains at least one '/'
            # ignore the path and just keep the file_name
            file_name = matcher.group('file_name')

        bucket = storage.bucket(bucket_name, app=app)
        blob_name = _CloudStorageClient.BLOB_NAME.format(file_name)
        blob = bucket.blob(blob_name)
        blob.upload_from_filename(model_file_name)
        return _CloudStorageClient.GCS_URI.format(bucket.name, blob_name)

    @staticmethod
    def sign_uri(gcs_tflite_uri, app):
        """Makes the gcs_tflite_uri readable for GET for 10 minutes via signed_uri."""
        _CloudStorageClient._assert_gcs_enabled()
        bucket_name, blob_name = _CloudStorageClient._parse_gcs_tflite_uri(gcs_tflite_uri)
        bucket = storage.bucket(bucket_name, app=app)
        blob = bucket.blob(blob_name)
        return blob.generate_signed_url(
            version='v4',
            expiration=datetime.timedelta(minutes=10),
            method='GET'
        )


class TFLiteGCSModelSource(TFLiteModelSource):
    """TFLite model source representing a tflite model file stored in GCS."""

    _STORAGE_CLIENT = _CloudStorageClient()

    def __init__(self, gcs_tflite_uri, app=None):
        self._app = app
        self._gcs_tflite_uri = _validate_gcs_tflite_uri(gcs_tflite_uri)

    def __eq__(self, other):
        if isinstance(other, self.__class__):
            return self._gcs_tflite_uri == other._gcs_tflite_uri # pylint: disable=protected-access
        else:
            return False

    def __ne__(self, other):
        return not self.__eq__(other)

    @classmethod
    def from_tflite_model_file(cls, model_file_name, bucket_name=None, app=None):
        """Uploads the model file to an existing Google Cloud Storage bucket.

        Args:
            model_file_name: The name of the model file.
            bucket_name: The name of an existing bucket. None to use the default bucket configured
                in the app.
            app: A Firebase app instance (or None to use the default app).

        Returns:
            TFLiteGCSModelSource: The source created from the model_file

        Raises:
            ImportError: If the Cloud Storage Library has not been installed.
        """
        gcs_uri = TFLiteGCSModelSource._STORAGE_CLIENT.upload(bucket_name, model_file_name, app)
        return TFLiteGCSModelSource(gcs_tflite_uri=gcs_uri, app=app)

    @staticmethod
    def _assert_tf_enabled():
        if not _TF_ENABLED:
            raise ImportError('Failed to import the tensorflow library for Python. Make sure '
                              'to install the tensorflow module.')
        if not tf.version.VERSION.startswith('1.') and not tf.version.VERSION.startswith('2.'):
            raise ImportError('Expected tensorflow version 1.x or 2.x, but found {0}'
                              .format(tf.version.VERSION))

    @staticmethod
    def _tf_convert_from_saved_model(saved_model_dir):
        # Same for both v1.x and v2.x
        converter = tf.lite.TFLiteConverter.from_saved_model(saved_model_dir)
        return converter.convert()

    @staticmethod
    def _tf_convert_from_keras_model(keras_model):
        # Version 1.x conversion function takes a model file. Version 2.x takes the model itself.
        if tf.version.VERSION.startswith('1.'):
            keras_file = 'firebase_keras_model.h5'
            tf.keras.models.save_model(keras_model, keras_file)
            converter = tf.lite.TFLiteConverter.from_keras_model_file(keras_file)
            return converter.convert()
        else:
            converter = tf.lite.TFLiteConverter.from_keras_model(keras_model)
            return converter.convert()

    @classmethod
    def from_saved_model(cls, saved_model_dir, model_file_name='firebase_ml_model.tflite',
                         bucket_name=None, app=None):
        """Creates a Tensor Flow Lite model from the saved model, and uploads the model to GCS.

        Args:
            saved_model_dir: The saved model directory.
            model_file_name: The name that the tflite model will be saved as in Cloud Storage.
            bucket_name: The name of an existing bucket. None to use the default bucket configured
                in the app.
            app: Optional. A Firebase app instance (or None to use the default app)

        Returns:
            TFLiteGCSModelSource: The source created from the saved_model_dir

        Raises:
            ImportError: If the Tensor Flow or Cloud Storage Libraries have not been installed.
        """
        TFLiteGCSModelSource._assert_tf_enabled()
        tflite_model = TFLiteGCSModelSource._tf_convert_from_saved_model(saved_model_dir)
        with open(model_file_name, 'wb') as model_file:
            model_file.write(tflite_model)
        return TFLiteGCSModelSource.from_tflite_model_file(model_file_name, bucket_name, app)

    @classmethod
    def from_keras_model(cls, keras_model, model_file_name='firebase_ml_model.tflite',
                         bucket_name=None, app=None):
        """Creates a Tensor Flow Lite model from the keras model, and uploads the model to GCS.

        Args:
            keras_model: A tf.keras model.
            model_file_name: The name that the tflite model will be saved as in Cloud Storage.
            bucket_name: The name of an existing bucket. None to use the default bucket configured
                in the app.
            app: Optional. A Firebase app instance (or None to use the default app)

        Returns:
            TFLiteGCSModelSource: The source created from the keras_model

        Raises:
            ImportError: If the Tensor Flow or Cloud Storage Libraries have not been installed.
        """
        TFLiteGCSModelSource._assert_tf_enabled()
        tflite_model = TFLiteGCSModelSource._tf_convert_from_keras_model(keras_model)
        with open(model_file_name, 'wb') as model_file:
            model_file.write(tflite_model)
        return TFLiteGCSModelSource.from_tflite_model_file(model_file_name, bucket_name, app)

    @property
    def gcs_tflite_uri(self):
        """URI of the model file in Cloud Storage."""
        return self._gcs_tflite_uri

    @gcs_tflite_uri.setter
    def gcs_tflite_uri(self, gcs_tflite_uri):
        self._gcs_tflite_uri = _validate_gcs_tflite_uri(gcs_tflite_uri)

    def _get_signed_gcs_tflite_uri(self):
        """Signs the GCS uri, so the model file can be uploaded to Firebase ML and verified."""
        return TFLiteGCSModelSource._STORAGE_CLIENT.sign_uri(self._gcs_tflite_uri, self._app)

    def as_dict(self, for_upload=False):
        """Returns a serializable representation of the object."""
        if for_upload:
            return {'gcsTfliteUri': self._get_signed_gcs_tflite_uri()}

        return {'gcsTfliteUri': self._gcs_tflite_uri}


class ListModelsPage(object):
    """Represents a page of models in a firebase project.

    Provides methods for traversing the models included in this page, as well as
    retrieving subsequent pages of models. The iterator returned by
    ``iterate_all()`` can be used to iterate through all the models in the
    Firebase project starting from this page.
    """
    def __init__(self, list_models_func, list_filter, page_size, page_token, app):
        self._list_models_func = list_models_func
        self._list_filter = list_filter
        self._page_size = page_size
        self._page_token = page_token
        self._app = app
        self._list_response = list_models_func(list_filter, page_size, page_token)

    @property
    def models(self):
        """A list of Models from this page."""
        return [
            Model.from_dict(model, app=self._app) for model in self._list_response.get('models', [])
        ]

    @property
    def list_filter(self):
        """The filter string used to filter the models."""
        return self._list_filter

    @property
    def next_page_token(self):
        """Token identifying the next page of results."""
        return self._list_response.get('nextPageToken', '')

    @property
    def has_next_page(self):
        """True if more pages are available."""
        return bool(self.next_page_token)

    def get_next_page(self):
        """Retrieves the next page of models if available.

        Returns:
            ListModelsPage: Next page of models, or None if this is the last page.
        """
        if self.has_next_page:
            return ListModelsPage(
                self._list_models_func,
                self._list_filter,
                self._page_size,
                self.next_page_token,
                self._app)
        return None

    def iterate_all(self):
        """Retrieves an iterator for Models.

        Returned iterator will iterate through all the models in the Firebase
        project starting from this page. The iterator will never buffer more than
        one page of models in memory at a time.

        Returns:
            iterator: An iterator of Model instances.
        """
        return _ModelIterator(self)


class _ModelIterator(object):
    """An iterator that allows iterating over models, one at a time.

    This implementation loads a page of models into memory, and iterates on them.
    When the whole page has been traversed, it loads another page. This class
    never keeps more than one page of entries in memory.
    """
    def __init__(self, current_page):
        if not isinstance(current_page, ListModelsPage):
            raise TypeError('Current page must be a ListModelsPage')
        self._current_page = current_page
        self._index = 0

    def next(self):
        if self._index == len(self._current_page.models):
            if self._current_page.has_next_page:
                self._current_page = self._current_page.get_next_page()
                self._index = 0
        if self._index < len(self._current_page.models):
            result = self._current_page.models[self._index]
            self._index += 1
            return result
        raise StopIteration

    def __next__(self):
        return self.next()

    def __iter__(self):
        return self


def _validate_and_parse_name(name):
    # The resource name is added automatically from API call responses.
    # The only way it could be invalid is if someone tries to
    # create a model from a dictionary manually and does it incorrectly.
    matcher = _RESOURCE_NAME_PATTERN.match(name)
    if not matcher:
        raise ValueError('Model resource name format is invalid.')
    return matcher.group('project_id'), matcher.group('model_id')


def _validate_model(model, update_mask=None):
    if not isinstance(model, Model):
        raise TypeError('Model must be an ml.Model.')
    if update_mask is None and not model.display_name:
        raise ValueError('Model must have a display name.')


def _validate_model_id(model_id):
    if not _MODEL_ID_PATTERN.match(model_id):
        raise ValueError('Model ID format is invalid.')


def _validate_and_parse_operation_name(op_name):
    matcher = _OPERATION_NAME_PATTERN.match(op_name)
    if not matcher:
        raise ValueError('Operation name format is invalid.')
    return matcher.group('project_id'), matcher.group('model_id')


def _validate_display_name(display_name):
    if not _DISPLAY_NAME_PATTERN.match(display_name):
        raise ValueError('Display name format is invalid.')
    return display_name


def _validate_tags(tags):
    if not isinstance(tags, list) or not \
        all(isinstance(tag, six.string_types) for tag in tags):
        raise TypeError('Tags must be a list of strings.')
    if not all(_TAG_PATTERN.match(tag) for tag in tags):
        raise ValueError('Tag format is invalid.')
    return tags


def _validate_gcs_tflite_uri(uri):
    # GCS Bucket naming rules are complex. The regex is not comprehensive.
    # See https://cloud.google.com/storage/docs/naming for full details.
    if not _GCS_TFLITE_URI_PATTERN.match(uri):
        raise ValueError('GCS TFLite URI format is invalid.')
    return uri


def _validate_model_format(model_format):
    if not isinstance(model_format, ModelFormat):
        raise TypeError('Model format must be a ModelFormat object.')
    return model_format


def _validate_list_filter(list_filter):
    if list_filter is not None:
        if not isinstance(list_filter, six.string_types):
            raise TypeError('List filter must be a string or None.')


def _validate_page_size(page_size):
    if page_size is not None:
        if type(page_size) is not int: # pylint: disable=unidiomatic-typecheck
            # Specifically type() to disallow boolean which is a subtype of int
            raise TypeError('Page size must be a number or None.')
        if page_size < 1 or page_size > _MAX_PAGE_SIZE:
            raise ValueError('Page size must be a positive integer between '
                             '1 and {0}'.format(_MAX_PAGE_SIZE))


def _validate_page_token(page_token):
    if page_token is not None:
        if not isinstance(page_token, six.string_types):
            raise TypeError('Page token must be a string or None.')


class _MLService(object):
    """Firebase ML service."""

    PROJECT_URL = 'https://mlkit.googleapis.com/v1beta1/projects/{0}/'
    OPERATION_URL = 'https://mlkit.googleapis.com/v1beta1/'
    POLL_EXPONENTIAL_BACKOFF_FACTOR = 1.5
    POLL_BASE_WAIT_TIME_SECONDS = 3

    def __init__(self, app):
        self._project_id = app.project_id
        if not self._project_id:
            raise ValueError(
                'Project ID is required to access ML service. Either set the '
                'projectId option, or use service account credentials.')
        self._project_url = _MLService.PROJECT_URL.format(self._project_id)
        self._client = _http_client.JsonHttpClient(
            credential=app.credential.get_credential(),
            base_url=self._project_url)
        self._operation_client = _http_client.JsonHttpClient(
            credential=app.credential.get_credential(),
            base_url=_MLService.OPERATION_URL)

    def get_operation(self, op_name):
        _validate_and_parse_operation_name(op_name)
        try:
            return self._operation_client.body('get', url=op_name)
        except requests.exceptions.RequestException as error:
            raise _utils.handle_platform_error_from_requests(error)

    def _exponential_backoff(self, current_attempt, stop_time):
        """Sleeps for the appropriate amount of time. Or throws deadline exceeded."""
        delay_factor = pow(_MLService.POLL_EXPONENTIAL_BACKOFF_FACTOR, current_attempt)
        wait_time_seconds = delay_factor * _MLService.POLL_BASE_WAIT_TIME_SECONDS

        if stop_time is not None:
            max_seconds_left = (stop_time - datetime.datetime.now()).total_seconds()
            if max_seconds_left < 1: # allow a bit of time for rpc
                raise exceptions.DeadlineExceededError('Polling max time exceeded.')
            else:
                wait_time_seconds = min(wait_time_seconds, max_seconds_left - 1)
        time.sleep(wait_time_seconds)

    def handle_operation(self, operation, wait_for_operation=False, max_time_seconds=None):
        """Handles long running operations.

        Args:
            operation: The operation to handle.
            wait_for_operation: Should we allow polling for the operation to complete.
                If no polling is requested, a locked model will be returned instead.
            max_time_seconds: The maximum seconds to try polling for operation complete.
                (None for no limit)

        Returns:
            dict: A dictionary of the returned model properties.

        Raises:
            TypeError: if the operation is not a dictionary.
            ValueError: If the operation is malformed.
            err: If the operation exceeds polling attempts or stop_time
        """
        if not isinstance(operation, dict):
            raise TypeError('Operation must be a dictionary.')

        if operation.get('done'):
            # Operations which are immediately done don't have an operation name
            if operation.get('response'):
                return operation.get('response')
            elif operation.get('error'):
                raise _utils.handle_operation_error(operation.get('error'))
            raise exceptions.UnknownError(message='Internal Error: Malformed Operation.')
        else:
            op_name = operation.get('name')
            _, model_id = _validate_and_parse_operation_name(op_name)
            current_attempt = 0
            start_time = datetime.datetime.now()
            stop_time = (None if max_time_seconds is None else
                         start_time + datetime.timedelta(seconds=max_time_seconds))
            while wait_for_operation and not operation.get('done'):
                # We just got this operation. Wait before getting another
                # so we don't exceed the GetOperation maximum request rate.
                self._exponential_backoff(current_attempt, stop_time)
                operation = self.get_operation(op_name)
                current_attempt += 1

            if operation.get('done'):
                if operation.get('response'):
                    return operation.get('response')
                elif operation.get('error'):
                    raise _utils.handle_operation_error(operation.get('error'))

            # If the operation is not complete or timed out, return a (locked) model instead
            return get_model(model_id).as_dict()


    def create_model(self, model):
        _validate_model(model)
        try:
            return self.handle_operation(
                self._client.body('post', url='models', json=model.as_dict(for_upload=True)))
        except requests.exceptions.RequestException as error:
            raise _utils.handle_platform_error_from_requests(error)

    def update_model(self, model, update_mask=None):
        _validate_model(model, update_mask)
        path = 'models/{0}'.format(model.model_id)
        if update_mask is not None:
            path = path + '?updateMask={0}'.format(update_mask)
        try:
            return self.handle_operation(
                self._client.body('patch', url=path, json=model.as_dict(for_upload=True)))
        except requests.exceptions.RequestException as error:
            raise _utils.handle_platform_error_from_requests(error)

    def set_published(self, model_id, publish):
        _validate_model_id(model_id)
        model_name = 'projects/{0}/models/{1}'.format(self._project_id, model_id)
        model = Model.from_dict({
            'name': model_name,
            'state': {
                'published': publish
            }
        })
        return self.update_model(model, update_mask='state.published')

    def get_model(self, model_id):
        _validate_model_id(model_id)
        try:
            return self._client.body('get', url='models/{0}'.format(model_id))
        except requests.exceptions.RequestException as error:
            raise _utils.handle_platform_error_from_requests(error)

    def list_models(self, list_filter, page_size, page_token):
        """ lists Firebase ML models."""
        _validate_list_filter(list_filter)
        _validate_page_size(page_size)
        _validate_page_token(page_token)
        params = {}
        if list_filter:
            params['filter'] = list_filter
        if page_size:
            params['page_size'] = page_size
        if page_token:
            params['page_token'] = page_token
        path = 'models'
        if params:
            # pylint: disable=too-many-function-args
            param_str = urllib.parse.urlencode(sorted(params.items()), True)
            path = path + '?' + param_str
        try:
            return self._client.body('get', url=path)
        except requests.exceptions.RequestException as error:
            raise _utils.handle_platform_error_from_requests(error)

    def delete_model(self, model_id):
        _validate_model_id(model_id)
        try:
            self._client.body('delete', url='models/{0}'.format(model_id))
        except requests.exceptions.RequestException as error:
            raise _utils.handle_platform_error_from_requests(error)<|MERGE_RESOLUTION|>--- conflicted
+++ resolved
@@ -255,20 +255,12 @@
     @property
     def create_time(self):
         """The time the model was created."""
-<<<<<<< HEAD
-        return self._data.get('createTime', None)
-=======
         return Model._convert_to_millis(self._data.get('createTime', None))
->>>>>>> 87704481
 
     @property
     def update_time(self):
         """The time the model was last updated."""
-<<<<<<< HEAD
-        return self._data.get('updateTime', None)
-=======
         return Model._convert_to_millis(self._data.get('updateTime', None))
->>>>>>> 87704481
 
     @property
     def validation_error(self):
