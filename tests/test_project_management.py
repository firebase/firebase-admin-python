--- conflicted
+++ resolved
@@ -85,52 +85,8 @@
         'appId': '1:12345678:ios:ca5cade5',
         'projectId': 'test-project-id',
         'bundleId': 'com.hello.world.ios',
-<<<<<<< HEAD
     },
 })
-IOS_APP_METADATA_RESPONSE = json.dumps({
-    'name': 'projects/test-project-id/iosApps/1:12345678:ios:ca5cade5',
-    'appId': '1:12345678:ios:ca5cade5',
-    'displayName': 'My iOS App',
-    'projectId': 'test-project-id',
-    'bundleId': 'com.hello.world.ios',
-})
-IOS_APP_NO_DISPLAY_NAME_METADATA_RESPONSE = json.dumps({
-    'name': 'projects/test-project-id/iosApps/1:12345678:ios:ca5cade5',
-    'appId': '1:12345678:ios:ca5cade5',
-    'projectId': 'test-project-id',
-    'bundleId': 'com.hello.world.ios',
-})
-
-LIST_APPS_EMPTY_RESPONSE = json.dumps(dict())
-LIST_ANDROID_APPS_RESPONSE = json.dumps({'apps': [
-    {
-        'name': 'projects/test-project-id/androidApps/1:12345678:android:deadbeef',
-        'appId': '1:12345678:android:deadbeef',
-        'displayName': 'My Android App',
-        'projectId': 'test-project-id',
-        'packageName': 'com.hello.world.android',
-=======
->>>>>>> 9ab33ffa
-    },
-    {
-        'name': 'projects/test-project-id/androidApps/1:12345678:android:deadbeefcafe',
-        'appId': '1:12345678:android:deadbeefcafe',
-        'projectId': 'test-project-id',
-        'packageName': 'com.hello.world.android2',
-    }]})
-LIST_ANDROID_APPS_PAGE_1_RESPONSE = json.dumps({
-    'apps': [{
-        'name': 'projects/test-project-id/androidApps/1:12345678:android:deadbeef',
-        'appId': '1:12345678:android:deadbeef',
-        'displayName': 'My Android App',
-        'projectId': 'test-project-id',
-        'packageName': 'com.hello.world.android',
-    }],
-    'nextPageToken': 'nextpagetoken',
-})
-<<<<<<< HEAD
-=======
 IOS_APP_METADATA_RESPONSE = json.dumps({
     'name': 'projects/test-project-id/iosApps/1:12345678:ios:ca5cade5',
     'appId': '1:12345678:ios:ca5cade5',
@@ -169,7 +125,6 @@
     }],
     'nextPageToken': 'nextpagetoken',
 })
->>>>>>> 9ab33ffa
 LIST_ANDROID_APPS_PAGE_2_RESPONSE = json.dumps({
     'apps': [{
         'name': 'projects/test-project-id/androidApps/1:12345678:android:deadbeefcafe',
@@ -217,131 +172,114 @@
     'configFileContents': TEST_APP_ENCODED_CONFIG,
 })
 
-SHA_1_HASH = '123456789a123456789a123456789a123456789a'
-SHA_256_HASH = '123456789a123456789a123456789a123456789a123456789a123456789a1234'
-SHA_1_NAME = 'projects/-/androidApps/1:12345678:android:deadbeef/sha/name1'
-SHA_256_NAME = 'projects/-/androidApps/1:12345678:android:deadbeef/sha/name256'
-<<<<<<< HEAD
-
-SHA_1_CERTIFICATE = project_management.ShaCertificate(SHA_1_HASH, SHA_1_NAME)
-SHA_256_CERTIFICATE = project_management.ShaCertificate(SHA_256_HASH, SHA_256_NAME)
-ALL_CERTS = [SHA_1_CERTIFICATE, SHA_256_CERTIFICATE]
+SHA_1_CERTIFICATE = project_management.ShaCertificate(
+    '123456789a123456789a123456789a123456789a',
+    'projects/-/androidApps/1:12345678:android:deadbeef/sha/name1')
+SHA_256_CERTIFICATE = project_management.ShaCertificate(
+    '123456789a123456789a123456789a123456789a123456789a123456789a1234',
+    'projects/-/androidApps/1:12345678:android:deadbeef/sha/name256')
 GET_SHA_CERTIFICATES_RESPONSE = json.dumps({'certificates': [
-    {'name': cert.name, 'shaHash': cert.sha_hash, 'certType': cert.cert_type} for cert in ALL_CERTS
+    {'name': cert.name, 'shaHash': cert.sha_hash, 'certType': cert.cert_type}
+    for cert in [SHA_1_CERTIFICATE, SHA_256_CERTIFICATE]
 ]})
 
-
-class TestShaCertificate(object):
-    def test_create_sha_certificate_errors(self):
-        # sha_hash cannot be None.
-        with pytest.raises(ValueError):
-            project_management.ShaCertificate(sha_hash=None)
-        # sha_hash must be a string.
-        with pytest.raises(ValueError):
-            project_management.ShaCertificate(sha_hash=0x123456789a123456789a123456789a123456789a)
-        # sha_hash must be a valid SHA-1 or SHA-256 hash.
-        with pytest.raises(ValueError):
-            project_management.ShaCertificate(sha_hash='123456789a123456789')
-        with pytest.raises(ValueError):
-            project_management.ShaCertificate(sha_hash='123456789a123456789a123456789a123456oops')
-
-    def test_sha_certificate_eq(self):
-        sha_cert_1 = project_management.ShaCertificate(SHA_1_HASH, SHA_1_NAME)
-        # sha_hash is different from sha_cert_1, but name is the same.
-        sha_cert_2 = project_management.ShaCertificate(
-            '0000000000000000000000000000000000000000', SHA_1_NAME)
-        # name is different from sha_cert_1, but sha_hash is the same.
-        sha_cert_3 = project_management.ShaCertificate(SHA_1_HASH, None)
-        # name is different from sha_cert_1, but sha_hash is the same.
-        sha_cert_4 = project_management.ShaCertificate(
-            SHA_1_HASH, 'projects/-/androidApps/{0}/sha/notname1')
-        # sha_hash and cert_type are different from sha_cert_1, but name is the same.
-        sha_cert_5 = project_management.ShaCertificate(
-            SHA_256_HASH, 'projects/-/androidApps/{0}/sha/name1')
-        # Exactly the same as sha_cert_1.
-        sha_cert_6 = project_management.ShaCertificate(SHA_1_HASH, SHA_1_NAME)
-        not_a_sha_cert = {'name': SHA_1_NAME, 'sha_hash': SHA_1_HASH, 'cert_type': 'SHA_1'}
-
-        assert sha_cert_1 == sha_cert_1
-        assert sha_cert_1 != sha_cert_2
-        assert sha_cert_1 != sha_cert_3
-        assert sha_cert_1 != sha_cert_4
-        assert sha_cert_1 != sha_cert_5
-        assert sha_cert_1 == sha_cert_6
-        assert sha_cert_1 != not_a_sha_cert
-
-    def test_sha_certificate_name(self):
-        assert SHA_1_CERTIFICATE.name == SHA_1_NAME
-        assert SHA_256_CERTIFICATE.name == SHA_256_NAME
-
-    def test_sha_certificate_sha_hash(self):
-        assert SHA_1_CERTIFICATE.sha_hash == SHA_1_HASH
-        assert SHA_256_CERTIFICATE.sha_hash == SHA_256_HASH
-
-    def test_sha_certificate_cert_type(self):
-        assert SHA_1_CERTIFICATE.cert_type == 'SHA_1'
-        assert SHA_256_CERTIFICATE.cert_type == 'SHA_256'
+ANDROID_APP_METADATA = project_management.AndroidAppMetadata(
+    package_name='com.hello.world.android',
+    name='projects/test-project-id/androidApps/1:12345678:android:deadbeef',
+    app_id='1:12345678:android:deadbeef',
+    display_name='My Android App',
+    project_id='test-project-id')
+IOS_APP_METADATA = project_management.IosAppMetadata(
+    bundle_id='com.hello.world.ios',
+    name='projects/test-project-id/iosApps/1:12345678:ios:ca5cade5',
+    app_id='1:12345678:android:deadbeef',
+    display_name='My iOS App',
+    project_id='test-project-id')
 
 
 class TestAndroidAppMetadata(object):
-    ANDROID_APP_METADATA = project_management.AndroidAppMetadata(
-        package_name=TEST_ANDROID_APP_PACKAGE_NAME, name=TEST_ANDROID_APP_NAME,
-        app_id=TEST_ANDROID_APP_ID, display_name=TEST_ANDROID_APP_DISPLAY_NAME,
-        project_id=TEST_PROJECT_ID)
 
     def test_create_android_app_metadata_errors(self):
         # package_name must be a non-empty string.
         with pytest.raises(ValueError):
             project_management.AndroidAppMetadata(
-                package_name='', name=TEST_ANDROID_APP_NAME, app_id=TEST_ANDROID_APP_ID,
-                display_name=TEST_ANDROID_APP_DISPLAY_NAME, project_id=TEST_PROJECT_ID)
+                package_name='',
+                name='projects/test-project-id/androidApps/1:12345678:android:deadbeef',
+                app_id='1:12345678:android:deadbeef',
+                display_name='My Android App',
+                project_id='test-project-id')
         # name must be a non-empty string.
         with pytest.raises(ValueError):
             project_management.AndroidAppMetadata(
-                package_name=TEST_ANDROID_APP_PACKAGE_NAME, name='', app_id=TEST_ANDROID_APP_ID,
-                display_name=TEST_ANDROID_APP_DISPLAY_NAME, project_id=TEST_PROJECT_ID)
+                package_name='com.hello.world.android',
+                name='',
+                app_id='1:12345678:android:deadbeef',
+                display_name='My Android App',
+                project_id='test-project-id')
         # app_id must be a non-empty string.
         with pytest.raises(ValueError):
             project_management.AndroidAppMetadata(
-                package_name=TEST_ANDROID_APP_PACKAGE_NAME, name=TEST_ANDROID_APP_NAME, app_id='',
-                display_name=TEST_ANDROID_APP_DISPLAY_NAME, project_id=TEST_PROJECT_ID)
-        # display_name must be a string.
+                package_name='com.hello.world.android',
+                name='projects/test-project-id/androidApps/1:12345678:android:deadbeef',
+                app_id='',
+                display_name='My Android App',
+                project_id='test-project-id')
+        # display_name must be a string or None.
         with pytest.raises(ValueError):
             project_management.AndroidAppMetadata(
-                package_name=TEST_ANDROID_APP_PACKAGE_NAME, name=TEST_ANDROID_APP_NAME,
-                app_id=TEST_ANDROID_APP_ID, display_name=None, project_id=TEST_PROJECT_ID)
+                package_name='com.hello.world.android',
+                name='projects/test-project-id/androidApps/1:12345678:android:deadbeef',
+                app_id='1:12345678:android:deadbeef',
+                display_name=0,
+                project_id='test-project-id')
         # project_id must be a nonempty string.
         with pytest.raises(ValueError):
             project_management.AndroidAppMetadata(
-                package_name=TEST_ANDROID_APP_PACKAGE_NAME, name=TEST_ANDROID_APP_NAME,
-                app_id=TEST_ANDROID_APP_ID, display_name=TEST_ANDROID_APP_NAME, project_id='')
+                package_name='com.hello.world.android',
+                name='projects/test-project-id/androidApps/1:12345678:android:deadbeef',
+                app_id='1:12345678:android:deadbeef',
+                display_name='projects/test-project-id/androidApps/1:12345678:android:deadbeef',
+                project_id='')
 
     def test_android_app_metadata_eq_and_hash(self):
-        metadata_1 = TestAndroidAppMetadata.ANDROID_APP_METADATA
+        metadata_1 = ANDROID_APP_METADATA
         metadata_2 = project_management.AndroidAppMetadata(
-            package_name='different', name=TEST_ANDROID_APP_NAME,
-            app_id=TEST_ANDROID_APP_ID, display_name=TEST_ANDROID_APP_DISPLAY_NAME,
-            project_id=TEST_PROJECT_ID)
+            package_name='different',
+            name='projects/test-project-id/androidApps/1:12345678:android:deadbeef',
+            app_id='1:12345678:android:deadbeef',
+            display_name='My Android App',
+            project_id='test-project-id')
         metadata_3 = project_management.AndroidAppMetadata(
-            package_name=TEST_ANDROID_APP_PACKAGE_NAME, name='different',
-            app_id=TEST_ANDROID_APP_ID, display_name=TEST_ANDROID_APP_DISPLAY_NAME,
-            project_id=TEST_PROJECT_ID)
+            package_name='com.hello.world.android',
+            name='different',
+            app_id='1:12345678:android:deadbeef',
+            display_name='My Android App',
+            project_id='test-project-id')
         metadata_4 = project_management.AndroidAppMetadata(
-            package_name=TEST_ANDROID_APP_PACKAGE_NAME, name=TEST_ANDROID_APP_NAME,
-            app_id='different', display_name=TEST_ANDROID_APP_DISPLAY_NAME,
-            project_id=TEST_PROJECT_ID)
+            package_name='com.hello.world.android',
+            name='projects/test-project-id/androidApps/1:12345678:android:deadbeef',
+            app_id='different',
+            display_name='My Android App',
+            project_id='test-project-id')
         metadata_5 = project_management.AndroidAppMetadata(
-            package_name=TEST_ANDROID_APP_PACKAGE_NAME, name=TEST_ANDROID_APP_NAME,
-            app_id=TEST_ANDROID_APP_ID, display_name='different', project_id=TEST_PROJECT_ID)
+            package_name='com.hello.world.android',
+            name='projects/test-project-id/androidApps/1:12345678:android:deadbeef',
+            app_id='1:12345678:android:deadbeef',
+            display_name=None,
+            project_id='test-project-id')
         metadata_6 = project_management.AndroidAppMetadata(
-            package_name=TEST_ANDROID_APP_PACKAGE_NAME, name=TEST_ANDROID_APP_NAME,
-            app_id=TEST_ANDROID_APP_ID, display_name=TEST_ANDROID_APP_DISPLAY_NAME,
+            package_name='com.hello.world.android',
+            name='projects/test-project-id/androidApps/1:12345678:android:deadbeef',
+            app_id='1:12345678:android:deadbeef',
+            display_name='My Android App',
             project_id='different')
         metadata_7 = project_management.AndroidAppMetadata(
-            package_name=TEST_ANDROID_APP_PACKAGE_NAME, name=TEST_ANDROID_APP_NAME,
-            app_id=TEST_ANDROID_APP_ID, display_name=TEST_ANDROID_APP_DISPLAY_NAME,
-            project_id=TEST_PROJECT_ID)
-        ios_metadata = TestIosAppMetadata.IOS_APP_METADATA
+            package_name='com.hello.world.android',
+            name='projects/test-project-id/androidApps/1:12345678:android:deadbeef',
+            app_id='1:12345678:android:deadbeef',
+            display_name='My Android App',
+            project_id='test-project-id')
+        ios_metadata = IOS_APP_METADATA
 
         assert metadata_1 == metadata_1
         assert metadata_1 != metadata_2
@@ -354,76 +292,105 @@
         assert set([metadata_1, metadata_2, metadata_7]) == set([metadata_1, metadata_2])
 
     def test_android_app_metadata_package_name(self):
-        assert (TestAndroidAppMetadata.ANDROID_APP_METADATA.package_name ==
-                TEST_ANDROID_APP_PACKAGE_NAME)
+        assert ANDROID_APP_METADATA.package_name == 'com.hello.world.android'
 
     def test_android_app_metadata_name(self):
-        assert TestAndroidAppMetadata.ANDROID_APP_METADATA.name == TEST_ANDROID_APP_NAME
+        assert (ANDROID_APP_METADATA.name ==
+                'projects/test-project-id/androidApps/1:12345678:android:deadbeef')
 
     def test_android_app_metadata_app_id(self):
-        assert TestAndroidAppMetadata.ANDROID_APP_METADATA.app_id == TEST_ANDROID_APP_ID
+        assert ANDROID_APP_METADATA.app_id == '1:12345678:android:deadbeef'
 
     def test_android_app_metadata_display_name(self):
-        assert (TestAndroidAppMetadata.ANDROID_APP_METADATA.display_name ==
-                TEST_ANDROID_APP_DISPLAY_NAME)
+        assert ANDROID_APP_METADATA.display_name == 'My Android App'
 
     def test_android_app_metadata_project_id(self):
-        assert TestAndroidAppMetadata.ANDROID_APP_METADATA.project_id == TEST_PROJECT_ID
+        assert ANDROID_APP_METADATA.project_id == 'test-project-id'
 
 
 class TestIosAppMetadata(object):
-    IOS_APP_METADATA = project_management.IosAppMetadata(
-        bundle_id=TEST_IOS_APP_BUNDLE_ID, name=TEST_IOS_APP_NAME, app_id=TEST_IOS_APP_ID,
-        display_name=TEST_IOS_APP_DISPLAY_NAME, project_id=TEST_PROJECT_ID)
 
     def test_create_ios_app_metadata_errors(self):
         # bundle_id must be a non-empty string.
         with pytest.raises(ValueError):
             project_management.IosAppMetadata(
-                bundle_id='', name=TEST_IOS_APP_NAME, app_id=TEST_IOS_APP_ID,
-                display_name=TEST_IOS_APP_DISPLAY_NAME, project_id=TEST_PROJECT_ID)
+                bundle_id='',
+                name='projects/test-project-id/iosApps/1:12345678:ios:ca5cade5',
+                app_id='1:12345678:android:deadbeef',
+                display_name='My iOS App',
+                project_id='test-project-id')
         # name must be a non-empty string.
         with pytest.raises(ValueError):
             project_management.IosAppMetadata(
-                bundle_id=TEST_IOS_APP_BUNDLE_ID, name='', app_id=TEST_IOS_APP_ID,
-                display_name=TEST_IOS_APP_DISPLAY_NAME, project_id=TEST_PROJECT_ID)
+                bundle_id='com.hello.world.ios',
+                name='',
+                app_id='1:12345678:android:deadbeef',
+                display_name='My iOS App',
+                project_id='test-project-id')
         # app_id must be a non-empty string.
         with pytest.raises(ValueError):
             project_management.IosAppMetadata(
-                bundle_id=TEST_IOS_APP_BUNDLE_ID, name=TEST_IOS_APP_NAME, app_id='',
-                display_name=TEST_IOS_APP_DISPLAY_NAME, project_id=TEST_PROJECT_ID)
-        # display_name must be a string.
+                bundle_id='com.hello.world.ios',
+                name='projects/test-project-id/iosApps/1:12345678:ios:ca5cade5',
+                app_id='',
+                display_name='My iOS App',
+                project_id='test-project-id')
+        # display_name must be a string or None.
         with pytest.raises(ValueError):
             project_management.IosAppMetadata(
-                bundle_id=TEST_IOS_APP_BUNDLE_ID, name=TEST_IOS_APP_NAME,
-                app_id=TEST_IOS_APP_ID, display_name=None, project_id=TEST_PROJECT_ID)
+                bundle_id='com.hello.world.ios',
+                name='projects/test-project-id/iosApps/1:12345678:ios:ca5cade5',
+                app_id='1:12345678:android:deadbeef',
+                display_name=0,
+                project_id='test-project-id')
         # project_id must be a nonempty string.
         with pytest.raises(ValueError):
             project_management.IosAppMetadata(
-                bundle_id=TEST_IOS_APP_BUNDLE_ID, name=TEST_IOS_APP_NAME,
-                app_id=TEST_IOS_APP_ID, display_name=TEST_IOS_APP_NAME, project_id='')
+                bundle_id='com.hello.world.ios',
+                name='projects/test-project-id/iosApps/1:12345678:ios:ca5cade5',
+                app_id='1:12345678:android:deadbeef',
+                display_name='projects/test-project-id/iosApps/1:12345678:ios:ca5cade5',
+                project_id='')
 
     def test_ios_app_metadata_eq_and_hash(self):
-        metadata_1 = TestIosAppMetadata.IOS_APP_METADATA
+        metadata_1 = IOS_APP_METADATA
         metadata_2 = project_management.IosAppMetadata(
-            bundle_id='different', name=TEST_IOS_APP_NAME, app_id=TEST_IOS_APP_ID,
-            display_name=TEST_IOS_APP_DISPLAY_NAME, project_id=TEST_PROJECT_ID)
+            bundle_id='different',
+            name='projects/test-project-id/iosApps/1:12345678:ios:ca5cade5',
+            app_id='1:12345678:android:deadbeef',
+            display_name='My iOS App',
+            project_id='test-project-id')
         metadata_3 = project_management.IosAppMetadata(
-            bundle_id=TEST_IOS_APP_BUNDLE_ID, name='different', app_id=TEST_IOS_APP_ID,
-            display_name=TEST_IOS_APP_DISPLAY_NAME, project_id=TEST_PROJECT_ID)
+            bundle_id='com.hello.world.ios',
+            name='different',
+            app_id='1:12345678:android:deadbeef',
+            display_name='My iOS App',
+            project_id='test-project-id')
         metadata_4 = project_management.IosAppMetadata(
-            bundle_id=TEST_IOS_APP_BUNDLE_ID, name=TEST_IOS_APP_NAME, app_id='different',
-            display_name=TEST_IOS_APP_DISPLAY_NAME, project_id=TEST_PROJECT_ID)
+            bundle_id='com.hello.world.ios',
+            name='projects/test-project-id/iosApps/1:12345678:ios:ca5cade5',
+            app_id='different',
+            display_name='My iOS App',
+            project_id='test-project-id')
         metadata_5 = project_management.IosAppMetadata(
-            bundle_id=TEST_IOS_APP_BUNDLE_ID, name=TEST_IOS_APP_NAME, app_id=TEST_IOS_APP_ID,
-            display_name='different', project_id=TEST_PROJECT_ID)
+            bundle_id='com.hello.world.ios',
+            name='projects/test-project-id/iosApps/1:12345678:ios:ca5cade5',
+            app_id='1:12345678:android:deadbeef',
+            display_name='different',
+            project_id='test-project-id')
         metadata_6 = project_management.IosAppMetadata(
-            bundle_id=TEST_IOS_APP_BUNDLE_ID, name=TEST_IOS_APP_NAME, app_id=TEST_IOS_APP_ID,
-            display_name=TEST_IOS_APP_DISPLAY_NAME, project_id='different')
+            bundle_id='com.hello.world.ios',
+            name='projects/test-project-id/iosApps/1:12345678:ios:ca5cade5',
+            app_id='1:12345678:android:deadbeef',
+            display_name='My iOS App',
+            project_id='different')
         metadata_7 = project_management.IosAppMetadata(
-            bundle_id=TEST_IOS_APP_BUNDLE_ID, name=TEST_IOS_APP_NAME, app_id=TEST_IOS_APP_ID,
-            display_name=TEST_IOS_APP_DISPLAY_NAME, project_id=TEST_PROJECT_ID)
-        android_metadata = TestAndroidAppMetadata.ANDROID_APP_METADATA
+            bundle_id='com.hello.world.ios',
+            name='projects/test-project-id/iosApps/1:12345678:ios:ca5cade5',
+            app_id='1:12345678:android:deadbeef',
+            display_name='My iOS App',
+            project_id='test-project-id')
+        android_metadata = ANDROID_APP_METADATA
 
         assert metadata_1 == metadata_1
         assert metadata_1 != metadata_2
@@ -436,40 +403,93 @@
         assert set([metadata_1, metadata_2, metadata_7]) == set([metadata_1, metadata_2])
 
     def test_ios_app_metadata_bundle_id(self):
-        assert TestIosAppMetadata.IOS_APP_METADATA.bundle_id == TEST_IOS_APP_BUNDLE_ID
+        assert IOS_APP_METADATA.bundle_id == 'com.hello.world.ios'
 
     def test_ios_app_metadata_name(self):
-        assert TestIosAppMetadata.IOS_APP_METADATA.name == TEST_IOS_APP_NAME
+        assert IOS_APP_METADATA.name == 'projects/test-project-id/iosApps/1:12345678:ios:ca5cade5'
 
     def test_ios_app_metadata_app_id(self):
-        assert TestIosAppMetadata.IOS_APP_METADATA.app_id == TEST_IOS_APP_ID
+        assert IOS_APP_METADATA.app_id == '1:12345678:android:deadbeef'
 
     def test_ios_app_metadata_display_name(self):
-        assert TestIosAppMetadata.IOS_APP_METADATA.display_name == TEST_IOS_APP_DISPLAY_NAME
+        assert IOS_APP_METADATA.display_name == 'My iOS App'
 
     def test_ios_app_metadata_project_id(self):
-        assert TestIosAppMetadata.IOS_APP_METADATA.project_id == TEST_PROJECT_ID
-
-
-=======
-
-SHA_1_CERTIFICATE = project_management.ShaCertificate(SHA_1_HASH, SHA_1_NAME)
-SHA_256_CERTIFICATE = project_management.ShaCertificate(SHA_256_HASH, SHA_256_NAME)
-ALL_CERTS = [SHA_1_CERTIFICATE, SHA_256_CERTIFICATE]
-GET_SHA_CERTIFICATES_RESPONSE = json.dumps({'certificates': [
-    {'name': cert.name, 'shaHash': cert.sha_hash, 'certType': cert.cert_type} for cert in ALL_CERTS
-]})
-
-
->>>>>>> 9ab33ffa
+        assert IOS_APP_METADATA.project_id == 'test-project-id'
+
+
+class TestShaCertificate(object):
+    def test_create_sha_certificate_errors(self):
+        # sha_hash cannot be None.
+        with pytest.raises(ValueError):
+            project_management.ShaCertificate(sha_hash=None)
+        # sha_hash must be a string.
+        with pytest.raises(ValueError):
+            project_management.ShaCertificate(sha_hash=0x123456789a123456789a123456789a123456789a)
+        # sha_hash must be a valid SHA-1 or SHA-256 hash.
+        with pytest.raises(ValueError):
+            project_management.ShaCertificate(sha_hash='123456789a123456789')
+        with pytest.raises(ValueError):
+            project_management.ShaCertificate(sha_hash='123456789a123456789a123456789a123456oops')
+
+    def test_sha_certificate_eq(self):
+        sha_cert_1 = project_management.ShaCertificate(
+            '123456789a123456789a123456789a123456789a',
+            'projects/-/androidApps/1:12345678:android:deadbeef/sha/name1')
+        # sha_hash is different from sha_cert_1, but name is the same.
+        sha_cert_2 = project_management.ShaCertificate(
+            '0000000000000000000000000000000000000000',
+            'projects/-/androidApps/1:12345678:android:deadbeef/sha/name1')
+        # name is different from sha_cert_1, but sha_hash is the same.
+        sha_cert_3 = project_management.ShaCertificate(
+            '123456789a123456789a123456789a123456789a', None)
+        # name is different from sha_cert_1, but sha_hash is the same.
+        sha_cert_4 = project_management.ShaCertificate(
+            '123456789a123456789a123456789a123456789a', 'projects/-/androidApps/{0}/sha/notname1')
+        # sha_hash and cert_type are different from sha_cert_1, but name is the same.
+        sha_cert_5 = project_management.ShaCertificate(
+            '123456789a123456789a123456789a123456789a123456789a123456789a1234',
+            'projects/-/androidApps/{0}/sha/name1')
+        # Exactly the same as sha_cert_1.
+        sha_cert_6 = project_management.ShaCertificate(
+            '123456789a123456789a123456789a123456789a',
+            'projects/-/androidApps/1:12345678:android:deadbeef/sha/name1')
+        not_a_sha_cert = {
+            'name': 'projects/-/androidApps/1:12345678:android:deadbeef/sha/name1',
+            'sha_hash': '123456789a123456789a123456789a123456789a',
+            'cert_type': 'SHA_1',
+        }
+
+        assert sha_cert_1 == sha_cert_1
+        assert sha_cert_1 != sha_cert_2
+        assert sha_cert_1 != sha_cert_3
+        assert sha_cert_1 != sha_cert_4
+        assert sha_cert_1 != sha_cert_5
+        assert sha_cert_1 == sha_cert_6
+        assert sha_cert_1 != not_a_sha_cert
+
+    def test_sha_certificate_name(self):
+        assert (SHA_1_CERTIFICATE.name ==
+                'projects/-/androidApps/1:12345678:android:deadbeef/sha/name1')
+        assert (SHA_256_CERTIFICATE.name ==
+                'projects/-/androidApps/1:12345678:android:deadbeef/sha/name256')
+
+    def test_sha_certificate_sha_hash(self):
+        assert (SHA_1_CERTIFICATE.sha_hash ==
+                '123456789a123456789a123456789a123456789a')
+        assert (SHA_256_CERTIFICATE.sha_hash ==
+                '123456789a123456789a123456789a123456789a123456789a123456789a1234')
+
+    def test_sha_certificate_cert_type(self):
+        assert SHA_1_CERTIFICATE.cert_type == 'SHA_1'
+        assert SHA_256_CERTIFICATE.cert_type == 'SHA_256'
+
+
 class BaseProjectManagementTest(object):
     @classmethod
     def setup_class(cls):
         project_management._ProjectManagementService.POLL_BASE_WAIT_TIME_SECONDS = 0.01
-<<<<<<< HEAD
         project_management._ProjectManagementService.MAXIMUM_POLLING_ATTEMPTS = 3
-=======
->>>>>>> 9ab33ffa
         firebase_admin.initialize_app(
             testutils.MockCredential(), {'projectId': 'test-project-id'})
 
@@ -592,7 +612,6 @@
             project_management.create_android_app(
                 package_name='com.hello.world.android',
                 display_name='My Android App')
-<<<<<<< HEAD
 
         assert 'Polling finished, but the operation terminated in an error' in str(excinfo.value)
         assert excinfo.value.detail is not None
@@ -610,10 +629,8 @@
 
         with pytest.raises(project_management.ApiCallError) as excinfo:
             project_management.create_android_app(
-                package_name=TEST_ANDROID_APP_PACKAGE_NAME,
-                display_name=TEST_ANDROID_APP_DISPLAY_NAME)
-=======
->>>>>>> 9ab33ffa
+                package_name='com.hello.world.android',
+                display_name='My Android App')
 
         assert 'Polling deadline exceeded' in str(excinfo.value)
         assert excinfo.value.detail is not None
@@ -717,119 +734,22 @@
         assert excinfo.value.detail is not None
         assert len(recorder) == 3
 
-<<<<<<< HEAD
     def test_create_ios_app_polling_limit_exceeded(self):
         project_management._ProjectManagementService.MAXIMUM_POLLING_ATTEMPTS = 2
-=======
-
-class TestCreateIosApp(BaseProjectManagementTest):
-    _CREATION_URL = 'https://firebase.googleapis.com/v1beta1/projects/test-project-id/iosApps'
-
-    def test_create_ios_app_without_display_name(self):
->>>>>>> 9ab33ffa
         recorder = self._instrument_service(
             statuses=[200, 200, 200],
             responses=[
                 OPERATION_IN_PROGRESS_RESPONSE,  # Request to create iOS app asynchronously.
-<<<<<<< HEAD
                 OPERATION_IN_PROGRESS_RESPONSE,  # Creation Operation is still not done.
                 OPERATION_IN_PROGRESS_RESPONSE,  # Creation Operation is still not done.
             ])
 
         with pytest.raises(project_management.ApiCallError) as excinfo:
             project_management.create_ios_app(
-                bundle_id=TEST_IOS_APP_BUNDLE_ID,
-                display_name=TEST_IOS_APP_DISPLAY_NAME)
-
-        assert 'Polling deadline exceeded' in str(excinfo.value)
-=======
-                OPERATION_IN_PROGRESS_RESPONSE,  # Creation operation is still not done.
-                IOS_APP_NO_DISPLAY_NAME_OPERATION_SUCCESSFUL_RESPONSE,  # Operation completed.
-            ])
-
-        ios_app = project_management.create_ios_app(
-            bundle_id='com.hello.world.ios')
-
-        assert ios_app.app_id == '1:12345678:ios:ca5cade5'
-        assert len(recorder) == 3
-        body = {'bundleId': 'com.hello.world.ios'}
-        self._assert_request_is_correct(recorder[0], 'POST', TestCreateIosApp._CREATION_URL, body)
-        self._assert_request_is_correct(
-            recorder[1], 'GET', 'https://firebase.googleapis.com/v1/operations/abcdefg')
-        self._assert_request_is_correct(
-            recorder[2], 'GET', 'https://firebase.googleapis.com/v1/operations/abcdefg')
-
-    def test_create_ios_app(self):
-        recorder = self._instrument_service(
-            statuses=[200, 200, 200],
-            responses=[
-                OPERATION_IN_PROGRESS_RESPONSE,  # Request to create iOS app asynchronously.
-                OPERATION_IN_PROGRESS_RESPONSE,  # Creation operation is still not done.
-                IOS_APP_OPERATION_SUCCESSFUL_RESPONSE,  # Creation operation completed.
-            ])
-
-        ios_app = project_management.create_ios_app(
-            bundle_id='com.hello.world.ios',
-            display_name='My iOS App')
-
-        assert ios_app.app_id == '1:12345678:ios:ca5cade5'
-        assert len(recorder) == 3
-        body = {
-            'bundleId': 'com.hello.world.ios',
-            'displayName': 'My iOS App',
-        }
-        self._assert_request_is_correct(recorder[0], 'POST', TestCreateIosApp._CREATION_URL, body)
-        self._assert_request_is_correct(
-            recorder[1], 'GET', 'https://firebase.googleapis.com/v1/operations/abcdefg')
-        self._assert_request_is_correct(
-            recorder[2], 'GET', 'https://firebase.googleapis.com/v1/operations/abcdefg')
-
-    def test_create_ios_app_already_exists(self):
-        recorder = self._instrument_service(statuses=[409], responses=['some error response'])
-
-        with pytest.raises(project_management.ApiCallError) as excinfo:
-            project_management.create_ios_app(
                 bundle_id='com.hello.world.ios',
                 display_name='My iOS App')
 
-        assert 'The resource already exists' in str(excinfo.value)
-        assert excinfo.value.detail is not None
-        assert len(recorder) == 1
-
-    def test_create_ios_app_polling_rpc_error(self):
-        recorder = self._instrument_service(
-            statuses=[200, 200, 503],  # Error 503 means that backend servers are over capacity.
-            responses=[
-                OPERATION_IN_PROGRESS_RESPONSE,  # Request to create iOS app asynchronously.
-                OPERATION_IN_PROGRESS_RESPONSE,  # Creation operation is still not done.
-                'some error response',  # Error 503.
-            ])
-
-        with pytest.raises(project_management.ApiCallError) as excinfo:
-            project_management.create_ios_app(
-                bundle_id='com.hello.world.ios',
-                display_name='My iOS App')
-
-        assert 'Backend servers are over capacity' in str(excinfo.value)
-        assert excinfo.value.detail is not None
-        assert len(recorder) == 3
-
-    def test_create_ios_app_polling_failure(self):
-        recorder = self._instrument_service(
-            statuses=[200, 200, 200],
-            responses=[
-                OPERATION_IN_PROGRESS_RESPONSE,  # Request to create iOS app asynchronously.
-                OPERATION_IN_PROGRESS_RESPONSE,  # Creation operation is still not done.
-                OPERATION_FAILED_RESPONSE,  # Operation is finished, but terminated with an error.
-            ])
-
-        with pytest.raises(project_management.ApiCallError) as excinfo:
-            project_management.create_ios_app(
-                bundle_id='com.hello.world.ios',
-                display_name='My iOS App')
-
-        assert 'Polling finished, but the operation terminated in an error' in str(excinfo.value)
->>>>>>> 9ab33ffa
+        assert 'Polling deadline exceeded' in str(excinfo.value)
         assert excinfo.value.detail is not None
         assert len(recorder) == 3
 
@@ -860,9 +780,8 @@
         assert excinfo.value.detail is not None
         assert len(recorder) == 1
 
-<<<<<<< HEAD
     def test_list_android_apps_empty_list(self):
-        recorder = self._instrument_service(statuses=[200], responses=[LIST_APPS_EMPTY_RESPONSE])
+        recorder = self._instrument_service(statuses=[200], responses=[json.dumps(dict())])
 
         android_apps = project_management.list_android_apps()
 
@@ -870,8 +789,6 @@
         assert len(recorder) == 1
         self._assert_request_is_correct(recorder[0], 'GET', TestListAndroidApps._LISTING_URL)
 
-=======
->>>>>>> 9ab33ffa
     def test_list_android_apps_multiple_pages(self):
         recorder = self._instrument_service(
             statuses=[200, 200],
@@ -924,9 +841,8 @@
         assert excinfo.value.detail is not None
         assert len(recorder) == 1
 
-<<<<<<< HEAD
     def test_list_ios_apps_empty_list(self):
-        recorder = self._instrument_service(statuses=[200], responses=[LIST_APPS_EMPTY_RESPONSE])
+        recorder = self._instrument_service(statuses=[200], responses=[json.dumps(dict())])
 
         ios_apps = project_management.list_ios_apps()
 
@@ -934,8 +850,6 @@
         assert len(recorder) == 1
         self._assert_request_is_correct(recorder[0], 'GET', TestListIosApps._LISTING_URL)
 
-=======
->>>>>>> 9ab33ffa
     def test_list_ios_apps_multiple_pages(self):
         recorder = self._instrument_service(
             statuses=[200, 200],
@@ -973,8 +887,10 @@
                      '1:12345678:android:deadbeef/sha')
     _LIST_CERTS_URL = ('https://firebase.googleapis.com/v1beta1/projects/-/androidApps/'
                        '1:12345678:android:deadbeef/sha')
-    _DELETE_SHA_1_CERT_URL = 'https://firebase.googleapis.com/v1beta1/{0}'.format(SHA_1_NAME)
-    _DELETE_SHA_256_CERT_URL = 'https://firebase.googleapis.com/v1beta1/{0}'.format(SHA_256_NAME)
+    _DELETE_SHA_1_CERT_URL = ('https://firebase.googleapis.com/v1beta1/projects/-/androidApps/'
+                              '1:12345678:android:deadbeef/sha/name1')
+    _DELETE_SHA_256_CERT_URL = ('https://firebase.googleapis.com/v1beta1/projects/-/androidApps/'
+                                '1:12345678:android:deadbeef/sha/name256')
 
     @pytest.fixture
     def android_app(self):
@@ -988,7 +904,7 @@
 
         assert metadata.name == 'projects/test-project-id/androidApps/1:12345678:android:deadbeef'
         assert metadata.app_id == '1:12345678:android:deadbeef'
-        assert metadata.display_name == ''
+        assert metadata.display_name is None
         assert metadata.project_id == 'test-project-id'
         assert metadata.package_name == 'com.hello.world.android'
         assert len(recorder) == 1
@@ -1065,7 +981,7 @@
 
         certs = android_app.get_sha_certificates()
 
-        assert set(certs) == set(ALL_CERTS)
+        assert set(certs) == set([SHA_1_CERTIFICATE, SHA_256_CERTIFICATE])
         assert len(recorder) == 1
         self._assert_request_is_correct(recorder[0], 'GET', TestAndroidApp._LIST_CERTS_URL)
 
@@ -1079,48 +995,48 @@
         assert excinfo.value.detail is not None
         assert len(recorder) == 1
 
-<<<<<<< HEAD
     def test_add_certificate_none_error(self, android_app):
         with pytest.raises(ValueError):
             android_app.add_sha_certificate(None)
 
-=======
->>>>>>> 9ab33ffa
     def test_add_sha_1_certificate(self, android_app):
         recorder = self._instrument_service(statuses=[200], responses=[json.dumps({})])
 
-        android_app.add_sha_certificate(project_management.ShaCertificate(SHA_1_HASH))
-
-        assert len(recorder) == 1
-        body = {'shaHash': SHA_1_HASH, 'certType': 'SHA_1'}
+        android_app.add_sha_certificate(
+            project_management.ShaCertificate('123456789a123456789a123456789a123456789a'))
+
+        assert len(recorder) == 1
+        body = {'shaHash': '123456789a123456789a123456789a123456789a', 'certType': 'SHA_1'}
         self._assert_request_is_correct(recorder[0], 'POST', TestAndroidApp._ADD_CERT_URL, body)
 
     def test_add_sha_256_certificate(self, android_app):
         recorder = self._instrument_service(statuses=[200], responses=[json.dumps({})])
 
-        android_app.add_sha_certificate(project_management.ShaCertificate(SHA_256_HASH))
-
-        assert len(recorder) == 1
-        body = {'shaHash': SHA_256_HASH, 'certType': 'SHA_256'}
+        android_app.add_sha_certificate(project_management.ShaCertificate(
+            '123456789a123456789a123456789a123456789a123456789a123456789a1234'))
+
+        assert len(recorder) == 1
+        body = {
+            'shaHash': '123456789a123456789a123456789a123456789a123456789a123456789a1234',
+            'certType': 'SHA_256',
+        }
         self._assert_request_is_correct(recorder[0], 'POST', TestAndroidApp._ADD_CERT_URL, body)
 
     def test_add_sha_certificates_already_exists(self, android_app):
         recorder = self._instrument_service(statuses=[409], responses=['some error response'])
 
         with pytest.raises(project_management.ApiCallError) as excinfo:
-            android_app.add_sha_certificate(project_management.ShaCertificate(SHA_1_HASH))
+            android_app.add_sha_certificate(
+                project_management.ShaCertificate('123456789a123456789a123456789a123456789a'))
 
         assert 'The resource already exists' in str(excinfo.value)
         assert excinfo.value.detail is not None
         assert len(recorder) == 1
 
-<<<<<<< HEAD
     def test_delete_certificate_none_error(self, android_app):
         with pytest.raises(ValueError):
             android_app.delete_sha_certificate(None)
 
-=======
->>>>>>> 9ab33ffa
     def test_delete_sha_1_certificate(self, android_app):
         recorder = self._instrument_service(statuses=[200], responses=[json.dumps({})])
 
@@ -1170,7 +1086,7 @@
 
         assert metadata.name == 'projects/test-project-id/iosApps/1:12345678:ios:ca5cade5'
         assert metadata.app_id == '1:12345678:ios:ca5cade5'
-        assert metadata.display_name == ''
+        assert metadata.display_name is None
         assert metadata.project_id == 'test-project-id'
         assert metadata.bundle_id == 'com.hello.world.ios'
         assert len(recorder) == 1
