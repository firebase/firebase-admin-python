--- conflicted
+++ resolved
@@ -38,7 +38,6 @@
     """Provides a fresh copy of the default retry config instance."""
     return _http_client.DEFAULT_HTTPX_RETRY_CONFIG
 
-<<<<<<< HEAD
 class TestHttpClient:
     def test_http_client_default_session(self):
         client = _http_client.HttpClient()
@@ -87,7 +86,21 @@
         assert len(recorder) == 1
         assert recorder[0].method == 'GET'
         assert recorder[0].url == _TEST_URL
-        assert recorder[0].headers['X-GOOG-API-CLIENT'] == _utils.get_metrics_header()
+        assert recorder[0].headers['x-goog-api-client'] == _utils.get_metrics_header()
+
+    def test_metrics_headers_with_credentials(self):
+        client = _http_client.HttpClient(
+            credential=testutils.MockGoogleCredential())
+        assert client.session is not None
+        recorder = self._instrument(client, 'body')
+        resp = client.request('get', _TEST_URL)
+        assert resp.status_code == 200
+        assert resp.text == 'body'
+        assert len(recorder) == 1
+        assert recorder[0].method == 'GET'
+        assert recorder[0].url == _TEST_URL
+        expected_metrics_header = _utils.get_metrics_header() + ' mock-cred-metric-tag'
+        assert recorder[0].headers['x-goog-api-client'] == expected_metrics_header
 
     def test_credential(self):
         client = _http_client.HttpClient(
@@ -125,107 +138,6 @@
         adapter = testutils.MockAdapter(payload, status, recorder)
         client.session.mount(_TEST_URL, adapter)
         return recorder
-=======
-def test_http_client_default_session():
-    client = _http_client.HttpClient()
-    assert client.session is not None
-    assert client.base_url == ''
-    recorder = _instrument(client, 'body')
-    resp = client.request('get', _TEST_URL)
-    assert resp.status_code == 200
-    assert resp.text == 'body'
-    assert len(recorder) == 1
-    assert recorder[0].method == 'GET'
-    assert recorder[0].url == _TEST_URL
-
-def test_http_client_custom_session():
-    session = requests.Session()
-    client = _http_client.HttpClient(session=session)
-    assert client.session is session
-    assert client.base_url == ''
-    recorder = _instrument(client, 'body')
-    resp = client.request('get', _TEST_URL)
-    assert resp.status_code == 200
-    assert resp.text == 'body'
-    assert len(recorder) == 1
-    assert recorder[0].method == 'GET'
-    assert recorder[0].url == _TEST_URL
-
-def test_base_url():
-    client = _http_client.HttpClient(base_url=_TEST_URL)
-    assert client.session is not None
-    assert client.base_url == _TEST_URL
-    recorder = _instrument(client, 'body')
-    resp = client.request('get', 'foo')
-    assert resp.status_code == 200
-    assert resp.text == 'body'
-    assert len(recorder) == 1
-    assert recorder[0].method == 'GET'
-    assert recorder[0].url == _TEST_URL + 'foo'
-
-def test_metrics_headers():
-    client = _http_client.HttpClient()
-    assert client.session is not None
-    recorder = _instrument(client, 'body')
-    resp = client.request('get', _TEST_URL)
-    assert resp.status_code == 200
-    assert resp.text == 'body'
-    assert len(recorder) == 1
-    assert recorder[0].method == 'GET'
-    assert recorder[0].url == _TEST_URL
-    assert recorder[0].headers['x-goog-api-client'] == _utils.get_metrics_header()
-
-def test_metrics_headers_with_credentials():
-    client = _http_client.HttpClient(
-        credential=testutils.MockGoogleCredential())
-    assert client.session is not None
-    recorder = _instrument(client, 'body')
-    resp = client.request('get', _TEST_URL)
-    assert resp.status_code == 200
-    assert resp.text == 'body'
-    assert len(recorder) == 1
-    assert recorder[0].method == 'GET'
-    assert recorder[0].url == _TEST_URL
-    expected_metrics_header = _utils.get_metrics_header() + ' mock-cred-metric-tag'
-    assert recorder[0].headers['x-goog-api-client'] == expected_metrics_header
-
-def test_credential():
-    client = _http_client.HttpClient(
-        credential=testutils.MockGoogleCredential())
-    assert client.session is not None
-    recorder = _instrument(client, 'body')
-    resp = client.request('get', _TEST_URL)
-    assert resp.status_code == 200
-    assert resp.text == 'body'
-    assert len(recorder) == 1
-    assert recorder[0].method == 'GET'
-    assert recorder[0].url == _TEST_URL
-    assert recorder[0].headers['Authorization'] == 'Bearer mock-token'
-
-@pytest.mark.parametrize('options, timeout', [
-    ({}, _http_client.DEFAULT_TIMEOUT_SECONDS),
-    ({'timeout': 7}, 7),
-    ({'timeout': 0}, 0),
-    ({'timeout': None}, None),
-])
-def test_timeout(options, timeout):
-    client = _http_client.HttpClient(**options)
-    assert client.timeout == timeout
-    recorder = _instrument(client, 'body')
-    client.request('get', _TEST_URL)
-    assert len(recorder) == 1
-    if timeout is None:
-        assert recorder[0]._extra_kwargs['timeout'] is None
-    else:
-        assert recorder[0]._extra_kwargs['timeout'] == pytest.approx(timeout, 0.001)
-
-
-def _instrument(client, payload, status=200):
-    recorder = []
-    adapter = testutils.MockAdapter(payload, status, recorder)
-    client.session.mount(_TEST_URL, adapter)
-    return recorder
->>>>>>> de87ba9f
 
 
 class TestHttpRetry:
