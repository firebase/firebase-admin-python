# Copyright 2017 Google Inc.
#
# Licensed under the Apache License, Version 2.0 (the "License");
# you may not use this file except in compliance with the License.
# You may obtain a copy of the License at
#
#     http://www.apache.org/licenses/LICENSE-2.0
#
# Unless required by applicable law or agreed to in writing, software
# distributed under the License is distributed on an "AS IS" BASIS,
# WITHOUT WARRANTIES OR CONDITIONS OF ANY KIND, either express or implied.
# See the License for the specific language governing permissions and
# limitations under the License.

"""Firebase Realtime Database module.

This module contains functions and classes that facilitate interacting with the Firebase Realtime
Database. It supports basic data manipulation operations, as well as complex queries such as
limit queries and range queries. However, it does not support realtime update notifications. This
module uses the Firebase REST API underneath.
"""

import collections
import json
import numbers
import sys

from google.auth import transport
import requests
import six
from six.moves import urllib

import firebase_admin
from firebase_admin import utils

_DB_ATTRIBUTE = '_database'
_INVALID_PATH_CHARACTERS = '[].#$'
_RESERVED_FILTERS = ('$key', '$value', '$priority')
_USER_AGENT = 'Firebase/HTTP/{0}/{1}.{2}/AdminPython'.format(
    firebase_admin.__version__, sys.version_info.major, sys.version_info.minor)
_TRANSACTION_MAX_RETRIES = 25


def reference(path='/', app=None):
    """Returns a database Reference representing the node at the specified path.

    If no path is specified, this function returns a Reference that represents the database root.

    Args:
      path: Path to a node in the Firebase realtime database (optional).
      app: An App instance (optional).

    Returns:
      Reference: A newly initialized Reference.

    Raises:
      ValueError: If the specified path or app is invalid.
    """
    client = utils.get_app_service(app, _DB_ATTRIBUTE, _Client.from_app)
    return Reference(client=client, path=path)

def _parse_path(path):
    """Parses a path string into a set of segments."""
    if not isinstance(path, six.string_types):
        raise ValueError('Invalid path: "{0}". Path must be a string.'.format(path))
    if any(ch in path for ch in _INVALID_PATH_CHARACTERS):
        raise ValueError(
            'Invalid path: "{0}". Path contains illegal characters.'.format(path))
    return [seg for seg in path.split('/') if seg]


class Reference(object):
    """Reference represents a node in the Firebase realtime database."""

    def __init__(self, **kwargs):
        """Creates a new Reference using the provided parameters.

        This method is for internal use only. Use db.reference() to obtain an instance of
        Reference.
        """
        self._client = kwargs.get('client')
        if 'segments' in kwargs:
            self._segments = kwargs.get('segments')
        else:
            self._segments = _parse_path(kwargs.get('path'))
        self._pathurl = '/' + '/'.join(self._segments)

    @property
    def key(self):
        if self._segments:
            return self._segments[-1]
        return None

    @property
    def path(self):
        return self._pathurl

    @property
    def parent(self):
        if self._segments:
            return Reference(client=self._client, segments=self._segments[:-1])
        return None

    def child(self, path):
        """Returns a Reference to the specified child node.

        The path may point to an immediate child of the current Reference, or a deeply nested
        child. Child paths must not begin with '/'.

        Args:
          path: Path to the child node.

        Returns:
          Reference: A database Reference representing the specified child node.

        Raises:
          ValueError: If the child path is not a string, not well-formed or begins with '/'.
        """
        if not path or not isinstance(path, six.string_types):
            raise ValueError(
                'Invalid path argument: "{0}". Path must be a non-empty string.'.format(path))
        if path.startswith('/'):
            raise ValueError(
                'Invalid path argument: "{0}". Child path must not start with "/"'.format(path))
        full_path = self._pathurl + '/' + path
        return Reference(client=self._client, path=full_path)

    def get(self):
        """Returns the value at the current location of the database.

        Returns:
          object: Decoded JSON value of the current database Reference.

        Raises:
          ApiCallError: If an error occurs while communicating with the remote database server.
        """
        return self._client.request('get', self._add_suffix())

    def _get_with_etag(self):
<<<<<<< HEAD
        """Returns the value at the current location of the database, along with its ETag.
        """
        data, headers = self._client.request('get', self._add_suffix(),
                                             headers={'X-Firebase-ETag' : 'true'},
                                             resp_headers=True)
=======
        """Returns the value at the current location of the database, along with its ETag."""
        data, headers = self._client.request(
            'get', self._add_suffix(), headers={'X-Firebase-ETag' : 'true'}, resp_headers=True)
>>>>>>> 99c48ef2
        etag = headers.get('ETag')
        return etag, data

    def set(self, value):
        """Sets the data at this location to the given value.

        The value must be JSON-serializable and not None.

        Args:
          value: JSON-serialable value to be set at this location.

        Raises:
          ValueError: If the value is None.
          TypeError: If the value is not JSON-serializable.
          ApiCallError: If an error occurs while communicating with the remote database server.
        """
        if value is None:
            raise ValueError('Value must not be None.')
        self._client.request_oneway('put', self._add_suffix(), json=value, params='print=silent')

    def push(self, value=''):
        """Creates a new child node.

        The optional value argument can be used to provide an initial value for the child node. If
        no value is provided, child node will have empty string as the default value.

        Args:
          value: JSON-serializable initial value for the child node (optional).

        Returns:
          Reference: A Reference representing the newly created child node.

        Raises:
          ValueError: If the value is None.
          TypeError: If the value is not JSON-serializable.
          ApiCallError: If an error occurs while communicating with the remote database server.
        """
        if value is None:
            raise ValueError('Value must not be None.')
        output = self._client.request('post', self._add_suffix(), json=value)
        push_id = output.get('name')
        return self.child(push_id)

    def update(self, value):
        """Updates the specified child keys of this Reference to the provided values.

        Args:
          value: A dictionary containing the child keys to update, and their new values.

        Raises:
          ValueError: If value is empty or not a dictionary.
          ApiCallError: If an error occurs while communicating with the remote database server.
        """
        if not value or not isinstance(value, dict):
            raise ValueError('Value argument must be a non-empty dictionary.')
        if None in value.keys() or None in value.values():
            raise ValueError('Dictionary must not contain None keys or values.')
        self._client.request_oneway('patch', self._add_suffix(), json=value, params='print=silent')

    def _update_with_etag(self, value, etag):
<<<<<<< HEAD
        """Sets the data at this location to the specified value, if the etag matches.
        """
=======
        """Sets the data at this location to the specified value, if the etag matches."""
>>>>>>> 99c48ef2
        if not value or not isinstance(value, dict):
            raise ValueError('Value argument must be a non-empty dictionary.')
        if None in value.keys() or None in value.values():
            raise ValueError('Dictionary must not contain None keys or values.')
        if not isinstance(etag, six.string_types):
            raise ValueError('ETag must be a string.')

<<<<<<< HEAD
        success = True
        snapshot = value
        try:
            self._client.request_oneway('put', self._add_suffix(), json=value,
                                        headers={'if-match': etag})
        except ApiCallError as error:
            detail = error.detail
            if detail.response.headers and 'ETag' in detail.response.headers:
=======
        try:
            self._client.request_oneway(
                'put', self._add_suffix(), json=value, headers={'if-match': etag})
            return True, etag, value
        except ApiCallError as error:
            detail = error.detail
            if detail.response is not None and 'ETag' in detail.response.headers:
>>>>>>> 99c48ef2
                etag = detail.response.headers['ETag']
                snapshot = detail.response.json()
                return False, etag, snapshot
            else:
                raise error

<<<<<<< HEAD
        return success, etag, snapshot

=======
>>>>>>> 99c48ef2
    def delete(self):
        """Deletes this node from the database.

        Raises:
          ApiCallError: If an error occurs while communicating with the remote database server.
        """
        self._client.request_oneway('delete', self._add_suffix())

    def transaction(self, transaction_update):
<<<<<<< HEAD
        """Write to database using a transaction.

        Args:
            transaction_update: function that takes in current database data as a parameter.

        Returns:
            bool: True if transaction is successful, otherwise False.

        Raises:
=======
        """Atomically modifies the data at this location.

        Unlike a normal `set()`, which just overwrites the data regardless of its previous state,
        `transaction()` is used to modify the existing value to a new value, ensuring there are
        no conflicts with other clients simultaneously writing to the same location.

        This is accomplished by passing an update function which is used to transform the current
        value of this reference into a new value. If another client writes to this location before
        the new value is successfully saved, the update function is called again with the new
        current value, and the write will be retried. In case of repeated failures, this method
        will retry the transaction up to 25 times before giving up and raising a TransactionError.
        The update function may also force an early abort by raising an exception instead of
        returning a value.

        Args:
            transaction_update: A function which will be passed the current data stored at this
                location. The function should return the new value it would like written. If
                an exception is raised, the transaction will be aborted, and the data at this
                location will not be modified. The exceptions raised by this function are
                propagated to the caller of the transaction method.

        Returns:
            object: New value of the current database Reference (only if the transaction commits).

        Raises:
            TransactionError: If the transaction aborts after exhausting all retry attempts.
>>>>>>> 99c48ef2
            ValueError: If transaction_update is not a function.

        """
        if not callable(transaction_update):
            raise ValueError('transaction_update must be a function.')

        tries = 0
        etag, data = self._get_with_etag()
<<<<<<< HEAD
        val = transaction_update(data)
        while tries < _TRANSACTION_MAX_RETRIES:
            success, etag, snapshot = self._update_with_etag(val, etag)
            if success:
                return True
            else:
                val = transaction_update(snapshot)
                tries += 1

        return False
=======
        while tries < _TRANSACTION_MAX_RETRIES:
            new_data = transaction_update(data)
            success, etag, data = self._update_with_etag(new_data, etag)
            if success:
                return new_data
            tries += 1
        raise TransactionError('Transaction aborted after failed retries.')
>>>>>>> 99c48ef2

    def order_by_child(self, path):
        """Returns a Query that orders data by child values.

        Returned Query can be used to set additional parameters, and execute complex database
        queries (e.g. limit queries, range queries).

        Args:
          path: Path to a valid child of the current Reference.

        Returns:
          Query: A database Query instance.

        Raises:
          ValueError: If the child path is not a string, not well-formed or None.
        """
        if path in _RESERVED_FILTERS:
            raise ValueError('Illegal child path: {0}'.format(path))
        return Query(order_by=path, client=self._client, pathurl=self._add_suffix())

    def order_by_key(self):
        """Creates a Query that orderes data by key.

        Returned Query can be used to set additional parameters, and execute complex database
        queries (e.g. limit queries, range queries).

        Returns:
          Query: A database Query instance.
        """
        return Query(order_by='$key', client=self._client, pathurl=self._add_suffix())

    def order_by_value(self):
        """Creates a Query that orderes data by value.

        Returned Query can be used to set additional parameters, and execute complex database
        queries (e.g. limit queries, range queries).

        Returns:
          Query: A database Query instance.
        """
        return Query(order_by='$value', client=self._client, pathurl=self._add_suffix())

    def _add_suffix(self, suffix='.json'):
        return self._pathurl + suffix

    @classmethod
    def _check_priority(cls, priority):
        if isinstance(priority, six.string_types) and priority.isalnum():
            return
        if isinstance(priority, numbers.Number):
            return
        raise ValueError('Illegal priority value: "{0}". Priority values must be numeric or '
                         'alphanumeric.'.format(priority))


class Query(object):
    """Represents a complex query that can be executed on a Reference.

    Complex queries can consist of up to 2 components: a required ordering constraint, and an
    optional filtering constraint. At the server, data is first sorted according to the given
    ordering constraint (e.g. order by child). Then the filtering constraint (e.g. limit, range)
    is applied on the sorted data to produce the final result. Despite the ordering constraint,
    the final result is returned by the server as an unordered collection. Therefore the Query
    interface performs another round of sorting at the client-side before returning the results
    to the caller. This client-side sorted results are returned to the user as a Python
    OrderedDict.
    """

    def __init__(self, **kwargs):
        order_by = kwargs.pop('order_by')
        if not order_by or not isinstance(order_by, six.string_types):
            raise ValueError('order_by field must be a non-empty string')
        if order_by not in _RESERVED_FILTERS:
            if order_by.startswith('/'):
                raise ValueError('Invalid path argument: "{0}". Child path must not start '
                                 'with "/"'.format(order_by))
            segments = _parse_path(order_by)
            order_by = '/'.join(segments)
        self._client = kwargs.pop('client')
        self._pathurl = kwargs.pop('pathurl')
        self._order_by = order_by
        self._params = {'orderBy' : json.dumps(order_by)}
        if kwargs:
            raise ValueError('Unexpected keyword arguments: {0}'.format(kwargs))

    def limit_to_first(self, limit):
        """Creates a query with limit, and anchors it to the start of the window.

        Args:
          limit: The maximum number of child nodes to return.

        Returns:
          Query: The updated Query instance.

        Raises:
          ValueError: If the value is not an integer, or set_limit_last() was called previously.
        """
        if not isinstance(limit, int) or limit < 0:
            raise ValueError('Limit must be a non-negative integer.')
        if 'limitToLast' in self._params:
            raise ValueError('Cannot set both first and last limits.')
        self._params['limitToFirst'] = limit
        return self

    def limit_to_last(self, limit):
        """Creates a query with limit, and anchors it to the end of the window.

        Args:
          limit: The maximum number of child nodes to return.

        Returns:
          Query: The updated Query instance.

        Raises:
          ValueError: If the value is not an integer, or set_limit_first() was called previously.
        """
        if not isinstance(limit, int) or limit < 0:
            raise ValueError('Limit must be a non-negative integer.')
        if 'limitToFirst' in self._params:
            raise ValueError('Cannot set both first and last limits.')
        self._params['limitToLast'] = limit
        return self

    def start_at(self, start):
        """Sets the lower bound for a range query.

        The Query will only return child nodes with a value greater than or equal to the specified
        value.

        Args:
          start: JSON-serializable value to start at, inclusive.

        Returns:
          Query: The updated Query instance.

        Raises:
          ValueError: If the value is empty or None.
        """
        if not start:
            raise ValueError('Start value must not be empty or None.')
        self._params['startAt'] = json.dumps(start)
        return self

    def end_at(self, end):
        """Sets the upper bound for a range query.

        The Query will only return child nodes with a value less than or equal to the specified
        value.

        Args:
          end: JSON-serializable value to end at, inclusive.

        Returns:
          Query: The updated Query instance.

        Raises:
          ValueError: If the value is empty or None.
        """
        if not end:
            raise ValueError('End value must not be empty or None.')
        self._params['endAt'] = json.dumps(end)
        return self

    def equal_to(self, value):
        """Sets an equals constraint on the Query.

        The Query will only return child nodes whose value is equal to the specified value.

        Args:
          value: JSON-serializable value to query for.

        Returns:
          Query: The updated Query instance.

        Raises:
          ValueError: If the value is empty or None.
        """
        if not value:
            raise ValueError('Equal to value must not be empty or None.')
        self._params['equalTo'] = json.dumps(value)
        return self

    @property
    def _querystr(self):
        params = []
        for key in sorted(self._params):
            params.append('{0}={1}'.format(key, self._params[key]))
        return '&'.join(params)

    def get(self):
        """Executes this Query and returns the results.

        The results will be returned as a sorted list or an OrderedDict.

        Returns:
          object: Decoded JSON result of the Query.

        Raises:
          ApiCallError: If an error occurs while communicating with the remote database server.
        """
        result = self._client.request('get', self._pathurl, params=self._querystr)
        if isinstance(result, (dict, list)) and self._order_by != '$priority':
            return _Sorter(result, self._order_by).get()
        return result


class ApiCallError(Exception):
    """Represents an Exception encountered while invoking the Firebase database server API."""

    def __init__(self, message, error):
        Exception.__init__(self, message)
        self.detail = error


class TransactionError(Exception):
    """Represents an Exception encountered while performing a transaction."""

    def __init__(self, message):
        Exception.__init__(self, message)


class _Sorter(object):
    """Helper class for sorting query results."""

    def __init__(self, results, order_by):
        if isinstance(results, dict):
            self.dict_input = True
            entries = [_SortEntry(k, v, order_by) for k, v in results.items()]
        elif isinstance(results, list):
            self.dict_input = False
            entries = [_SortEntry(k, v, order_by) for k, v in enumerate(results)]
        else:
            raise ValueError('Sorting not supported for "{0}" object.'.format(type(results)))
        self.sort_entries = sorted(entries)

    def get(self):
        if self.dict_input:
            return collections.OrderedDict([(e.key, e.value) for e in self.sort_entries])
        else:
            return [e.value for e in self.sort_entries]


class _SortEntry(object):
    """A wrapper that is capable of sorting items in a dictionary."""

    _type_none = 0
    _type_bool_false = 1
    _type_bool_true = 2
    _type_numeric = 3
    _type_string = 4
    _type_object = 5

    def __init__(self, key, value, order_by):
        self._key = key
        self._value = value
        if order_by == '$key' or order_by == '$priority':
            self._index = key
        elif order_by == '$value':
            self._index = value
        else:
            self._index = _SortEntry._extract_child(value, order_by)
        self._index_type = _SortEntry._get_index_type(self._index)

    @property
    def key(self):
        return self._key

    @property
    def index(self):
        return self._index

    @property
    def index_type(self):
        return self._index_type

    @property
    def value(self):
        return self._value

    @classmethod
    def _get_index_type(cls, index):
        """Assigns an integer code to the type of the index.

        The index type determines how differently typed values are sorted. This ordering is based
        on https://firebase.google.com/docs/database/rest/retrieve-data#section-rest-ordered-data
        """
        if index is None:
            return cls._type_none
        elif isinstance(index, bool) and not index:
            return cls._type_bool_false
        elif isinstance(index, bool) and index:
            return cls._type_bool_true
        elif isinstance(index, (int, float)):
            return cls._type_numeric
        elif isinstance(index, six.string_types):
            return cls._type_string
        else:
            return cls._type_object

    @classmethod
    def _extract_child(cls, value, path):
        segments = path.split('/')
        current = value
        for segment in segments:
            if isinstance(current, dict):
                current = current.get(segment)
            else:
                return None
        return current

    def _compare(self, other):
        """Compares two _SortEntry instances.

        If the indices have the same numeric or string type, compare them directly. Ties are
        broken by comparing the keys. If the indices have the same type, but are neither numeric
        nor string, compare the keys. In all other cases compare based on the ordering provided
        by index types.
        """
        self_key, other_key = self.index_type, other.index_type
        if self_key == other_key:
            if self_key in (self._type_numeric, self._type_string) and self.index != other.index:
                self_key, other_key = self.index, other.index
            else:
                self_key, other_key = self.key, other.key

        if self_key < other_key:
            return -1
        elif self_key > other_key:
            return 1
        else:
            return 0

    def __lt__(self, other):
        return self._compare(other) < 0

    def __le__(self, other):
        return self._compare(other) <= 0

    def __gt__(self, other):
        return self._compare(other) > 0

    def __ge__(self, other):
        return self._compare(other) >= 0

    def __eq__(self, other):
        return self._compare(other) is 0


class _Client(object):
    """HTTP client used to make REST calls.

    _Client maintains an HTTP session, and handles authenticating HTTP requests along with
    marshalling and unmarshalling of JSON data.
    """

    def __init__(self, **kwargs):
        """Creates a new _Client from the given parameters.

        This exists primarily to enable testing. For regular use, obtain _Client instances by
        calling the from_app() class method.

        Keyword Args:
          url: Firebase Realtime Database URL.
          session: An HTTP session created using the requests module.
          auth_override: A dictionary representing auth variable overrides or None (optional).
              Defaults to empty dict, which provides admin privileges. A None value here provides
              un-authenticated guest privileges.
        """
        self._url = kwargs.pop('url')
        self._session = kwargs.pop('session')
        auth_override = kwargs.pop('auth_override', {})
        if auth_override != {}:
            encoded = json.dumps(auth_override, separators=(',', ':'))
            self._auth_override = 'auth_variable_override={0}'.format(encoded)
        else:
            self._auth_override = None

    @classmethod
    def from_app(cls, app):
        """Creates a new _Client for a given App"""
        url = app.options.get('databaseURL')
        if not url or not isinstance(url, six.string_types):
            raise ValueError(
                'Invalid databaseURL option: "{0}". databaseURL must be a non-empty URL '
                'string.'.format(url))
        parsed = urllib.parse.urlparse(url)
        if parsed.scheme != 'https':
            raise ValueError(
                'Invalid databaseURL option: "{0}". databaseURL must be an HTTPS URL.'.format(url))
        elif not parsed.netloc.endswith('.firebaseio.com'):
            raise ValueError(
                'Invalid databaseURL option: "{0}". databaseURL must be a valid URL to a '
                'Firebase Realtime Database instance.'.format(url))

        auth_override = app.options.get('databaseAuthVariableOverride', {})
        if auth_override is not None and not isinstance(auth_override, dict):
            raise ValueError('Invalid databaseAuthVariableOverride option: "{0}". Override '
                             'value must be a dict or None.'.format(auth_override))

        g_credential = app.credential.get_credential()
        session = transport.requests.AuthorizedSession(g_credential)
        session.headers.update({'User-Agent': _USER_AGENT})
        return _Client(url='https://{0}'.format(parsed.netloc),
                       session=session, auth_override=auth_override)

    def request(self, method, urlpath, **kwargs):
        resp_headers = kwargs.pop('resp_headers', False)
        resp = self._do_request(method, urlpath, **kwargs)
        if resp_headers:
            return resp.json(), resp.headers
        else:
            return resp.json()

    def request_oneway(self, method, urlpath, **kwargs):
        self._do_request(method, urlpath, **kwargs)

    def _do_request(self, method, urlpath, **kwargs):
        """Makes an HTTP call using the Python requests library.

        Refer to http://docs.python-requests.org/en/master/api/ for more information on supported
        options and features.

        Args:
          method: HTTP method name as a string (e.g. get, post).
          urlpath: URL path of the remote endpoint. This will be appended to the server's base URL.
          kwargs: An additional set of keyword arguments to be passed into requests API
              (e.g. json, params).

        Returns:
          Response: An HTTP response object.

        Raises:
          ApiCallError: If an error occurs while making the HTTP call.
        """
        if self._auth_override:
            params = kwargs.get('params')
            if params:
                params += '&{0}'.format(self._auth_override)
            else:
                params = self._auth_override
            kwargs['params'] = params
        try:
            resp = self._session.request(method, self._url + urlpath, **kwargs)
            resp.raise_for_status()
            return resp
        except requests.exceptions.RequestException as error:
            raise ApiCallError(self._extract_error_message(error), error)

    def _extract_error_message(self, error):
        """Extracts an error message from an exception.

        If the server has not sent any response, simply converts the exception into a string.
        If the server has sent a JSON response with an 'error' field, which is the typical
        behavior of the Realtime Database REST API, parses the response to retrieve the error
        message. If the server has sent a non-JSON response, returns the full response
        as the error message.

        Args:
          error: An exception raised by the requests library.

        Returns:
          str: A string error message extracted from the exception.
        """
        if error.response is None:
            return str(error)
        try:
            data = error.response.json()
            if isinstance(data, dict):
                return '{0}\nReason: {1}'.format(error, data.get('error', 'unknown'))
        except ValueError:
            pass
        return '{0}\nReason: {1}'.format(error, error.response.content.decode())

    def close(self):
        self._session.close()
        self._auth = None
        self._url = None<|MERGE_RESOLUTION|>--- conflicted
+++ resolved
@@ -13,7 +13,6 @@
 # limitations under the License.
 
 """Firebase Realtime Database module.
-
 This module contains functions and classes that facilitate interacting with the Firebase Realtime
 Database. It supports basic data manipulation operations, as well as complex queries such as
 limit queries and range queries. However, it does not support realtime update notifications. This
@@ -43,16 +42,12 @@
 
 def reference(path='/', app=None):
     """Returns a database Reference representing the node at the specified path.
-
     If no path is specified, this function returns a Reference that represents the database root.
-
     Args:
       path: Path to a node in the Firebase realtime database (optional).
       app: An App instance (optional).
-
     Returns:
       Reference: A newly initialized Reference.
-
     Raises:
       ValueError: If the specified path or app is invalid.
     """
@@ -74,7 +69,6 @@
 
     def __init__(self, **kwargs):
         """Creates a new Reference using the provided parameters.
-
         This method is for internal use only. Use db.reference() to obtain an instance of
         Reference.
         """
@@ -103,16 +97,12 @@
 
     def child(self, path):
         """Returns a Reference to the specified child node.
-
         The path may point to an immediate child of the current Reference, or a deeply nested
         child. Child paths must not begin with '/'.
-
         Args:
           path: Path to the child node.
-
         Returns:
           Reference: A database Reference representing the specified child node.
-
         Raises:
           ValueError: If the child path is not a string, not well-formed or begins with '/'.
         """
@@ -127,38 +117,25 @@
 
     def get(self):
         """Returns the value at the current location of the database.
-
         Returns:
           object: Decoded JSON value of the current database Reference.
-
         Raises:
           ApiCallError: If an error occurs while communicating with the remote database server.
         """
         return self._client.request('get', self._add_suffix())
 
     def _get_with_etag(self):
-<<<<<<< HEAD
-        """Returns the value at the current location of the database, along with its ETag.
-        """
-        data, headers = self._client.request('get', self._add_suffix(),
-                                             headers={'X-Firebase-ETag' : 'true'},
-                                             resp_headers=True)
-=======
         """Returns the value at the current location of the database, along with its ETag."""
         data, headers = self._client.request(
             'get', self._add_suffix(), headers={'X-Firebase-ETag' : 'true'}, resp_headers=True)
->>>>>>> 99c48ef2
         etag = headers.get('ETag')
         return etag, data
 
     def set(self, value):
         """Sets the data at this location to the given value.
-
         The value must be JSON-serializable and not None.
-
         Args:
           value: JSON-serialable value to be set at this location.
-
         Raises:
           ValueError: If the value is None.
           TypeError: If the value is not JSON-serializable.
@@ -170,16 +147,12 @@
 
     def push(self, value=''):
         """Creates a new child node.
-
         The optional value argument can be used to provide an initial value for the child node. If
         no value is provided, child node will have empty string as the default value.
-
         Args:
           value: JSON-serializable initial value for the child node (optional).
-
         Returns:
           Reference: A Reference representing the newly created child node.
-
         Raises:
           ValueError: If the value is None.
           TypeError: If the value is not JSON-serializable.
@@ -193,10 +166,8 @@
 
     def update(self, value):
         """Updates the specified child keys of this Reference to the provided values.
-
         Args:
           value: A dictionary containing the child keys to update, and their new values.
-
         Raises:
           ValueError: If value is empty or not a dictionary.
           ApiCallError: If an error occurs while communicating with the remote database server.
@@ -208,12 +179,7 @@
         self._client.request_oneway('patch', self._add_suffix(), json=value, params='print=silent')
 
     def _update_with_etag(self, value, etag):
-<<<<<<< HEAD
-        """Sets the data at this location to the specified value, if the etag matches.
-        """
-=======
         """Sets the data at this location to the specified value, if the etag matches."""
->>>>>>> 99c48ef2
         if not value or not isinstance(value, dict):
             raise ValueError('Value argument must be a non-empty dictionary.')
         if None in value.keys() or None in value.values():
@@ -221,16 +187,6 @@
         if not isinstance(etag, six.string_types):
             raise ValueError('ETag must be a string.')
 
-<<<<<<< HEAD
-        success = True
-        snapshot = value
-        try:
-            self._client.request_oneway('put', self._add_suffix(), json=value,
-                                        headers={'if-match': etag})
-        except ApiCallError as error:
-            detail = error.detail
-            if detail.response.headers and 'ETag' in detail.response.headers:
-=======
         try:
             self._client.request_oneway(
                 'put', self._add_suffix(), json=value, headers={'if-match': etag})
@@ -238,44 +194,24 @@
         except ApiCallError as error:
             detail = error.detail
             if detail.response is not None and 'ETag' in detail.response.headers:
->>>>>>> 99c48ef2
                 etag = detail.response.headers['ETag']
                 snapshot = detail.response.json()
                 return False, etag, snapshot
             else:
                 raise error
 
-<<<<<<< HEAD
-        return success, etag, snapshot
-
-=======
->>>>>>> 99c48ef2
     def delete(self):
         """Deletes this node from the database.
-
         Raises:
           ApiCallError: If an error occurs while communicating with the remote database server.
         """
         self._client.request_oneway('delete', self._add_suffix())
 
     def transaction(self, transaction_update):
-<<<<<<< HEAD
-        """Write to database using a transaction.
-
-        Args:
-            transaction_update: function that takes in current database data as a parameter.
-
-        Returns:
-            bool: True if transaction is successful, otherwise False.
-
-        Raises:
-=======
         """Atomically modifies the data at this location.
-
         Unlike a normal `set()`, which just overwrites the data regardless of its previous state,
         `transaction()` is used to modify the existing value to a new value, ensuring there are
         no conflicts with other clients simultaneously writing to the same location.
-
         This is accomplished by passing an update function which is used to transform the current
         value of this reference into a new value. If another client writes to this location before
         the new value is successfully saved, the update function is called again with the new
@@ -283,40 +219,23 @@
         will retry the transaction up to 25 times before giving up and raising a TransactionError.
         The update function may also force an early abort by raising an exception instead of
         returning a value.
-
         Args:
             transaction_update: A function which will be passed the current data stored at this
                 location. The function should return the new value it would like written. If
                 an exception is raised, the transaction will be aborted, and the data at this
                 location will not be modified. The exceptions raised by this function are
                 propagated to the caller of the transaction method.
-
         Returns:
             object: New value of the current database Reference (only if the transaction commits).
-
         Raises:
             TransactionError: If the transaction aborts after exhausting all retry attempts.
->>>>>>> 99c48ef2
             ValueError: If transaction_update is not a function.
-
         """
         if not callable(transaction_update):
             raise ValueError('transaction_update must be a function.')
 
         tries = 0
         etag, data = self._get_with_etag()
-<<<<<<< HEAD
-        val = transaction_update(data)
-        while tries < _TRANSACTION_MAX_RETRIES:
-            success, etag, snapshot = self._update_with_etag(val, etag)
-            if success:
-                return True
-            else:
-                val = transaction_update(snapshot)
-                tries += 1
-
-        return False
-=======
         while tries < _TRANSACTION_MAX_RETRIES:
             new_data = transaction_update(data)
             success, etag, data = self._update_with_etag(new_data, etag)
@@ -324,20 +243,15 @@
                 return new_data
             tries += 1
         raise TransactionError('Transaction aborted after failed retries.')
->>>>>>> 99c48ef2
 
     def order_by_child(self, path):
         """Returns a Query that orders data by child values.
-
         Returned Query can be used to set additional parameters, and execute complex database
         queries (e.g. limit queries, range queries).
-
         Args:
           path: Path to a valid child of the current Reference.
-
         Returns:
           Query: A database Query instance.
-
         Raises:
           ValueError: If the child path is not a string, not well-formed or None.
         """
@@ -347,10 +261,8 @@
 
     def order_by_key(self):
         """Creates a Query that orderes data by key.
-
         Returned Query can be used to set additional parameters, and execute complex database
         queries (e.g. limit queries, range queries).
-
         Returns:
           Query: A database Query instance.
         """
@@ -358,10 +270,8 @@
 
     def order_by_value(self):
         """Creates a Query that orderes data by value.
-
         Returned Query can be used to set additional parameters, and execute complex database
         queries (e.g. limit queries, range queries).
-
         Returns:
           Query: A database Query instance.
         """
@@ -382,7 +292,6 @@
 
 class Query(object):
     """Represents a complex query that can be executed on a Reference.
-
     Complex queries can consist of up to 2 components: a required ordering constraint, and an
     optional filtering constraint. At the server, data is first sorted according to the given
     ordering constraint (e.g. order by child). Then the filtering constraint (e.g. limit, range)
@@ -412,13 +321,10 @@
 
     def limit_to_first(self, limit):
         """Creates a query with limit, and anchors it to the start of the window.
-
         Args:
           limit: The maximum number of child nodes to return.
-
         Returns:
           Query: The updated Query instance.
-
         Raises:
           ValueError: If the value is not an integer, or set_limit_last() was called previously.
         """
@@ -431,13 +337,10 @@
 
     def limit_to_last(self, limit):
         """Creates a query with limit, and anchors it to the end of the window.
-
         Args:
           limit: The maximum number of child nodes to return.
-
         Returns:
           Query: The updated Query instance.
-
         Raises:
           ValueError: If the value is not an integer, or set_limit_first() was called previously.
         """
@@ -450,16 +353,12 @@
 
     def start_at(self, start):
         """Sets the lower bound for a range query.
-
         The Query will only return child nodes with a value greater than or equal to the specified
         value.
-
         Args:
           start: JSON-serializable value to start at, inclusive.
-
         Returns:
           Query: The updated Query instance.
-
         Raises:
           ValueError: If the value is empty or None.
         """
@@ -470,16 +369,12 @@
 
     def end_at(self, end):
         """Sets the upper bound for a range query.
-
         The Query will only return child nodes with a value less than or equal to the specified
         value.
-
         Args:
           end: JSON-serializable value to end at, inclusive.
-
         Returns:
           Query: The updated Query instance.
-
         Raises:
           ValueError: If the value is empty or None.
         """
@@ -490,15 +385,11 @@
 
     def equal_to(self, value):
         """Sets an equals constraint on the Query.
-
         The Query will only return child nodes whose value is equal to the specified value.
-
         Args:
           value: JSON-serializable value to query for.
-
         Returns:
           Query: The updated Query instance.
-
         Raises:
           ValueError: If the value is empty or None.
         """
@@ -516,12 +407,9 @@
 
     def get(self):
         """Executes this Query and returns the results.
-
         The results will be returned as a sorted list or an OrderedDict.
-
         Returns:
           object: Decoded JSON result of the Query.
-
         Raises:
           ApiCallError: If an error occurs while communicating with the remote database server.
         """
@@ -607,7 +495,6 @@
     @classmethod
     def _get_index_type(cls, index):
         """Assigns an integer code to the type of the index.
-
         The index type determines how differently typed values are sorted. This ordering is based
         on https://firebase.google.com/docs/database/rest/retrieve-data#section-rest-ordered-data
         """
@@ -637,7 +524,6 @@
 
     def _compare(self, other):
         """Compares two _SortEntry instances.
-
         If the indices have the same numeric or string type, compare them directly. Ties are
         broken by comparing the keys. If the indices have the same type, but are neither numeric
         nor string, compare the keys. In all other cases compare based on the ordering provided
@@ -675,17 +561,14 @@
 
 class _Client(object):
     """HTTP client used to make REST calls.
-
     _Client maintains an HTTP session, and handles authenticating HTTP requests along with
     marshalling and unmarshalling of JSON data.
     """
 
     def __init__(self, **kwargs):
         """Creates a new _Client from the given parameters.
-
         This exists primarily to enable testing. For regular use, obtain _Client instances by
         calling the from_app() class method.
-
         Keyword Args:
           url: Firebase Realtime Database URL.
           session: An HTTP session created using the requests module.
@@ -743,19 +626,15 @@
 
     def _do_request(self, method, urlpath, **kwargs):
         """Makes an HTTP call using the Python requests library.
-
         Refer to http://docs.python-requests.org/en/master/api/ for more information on supported
         options and features.
-
         Args:
           method: HTTP method name as a string (e.g. get, post).
           urlpath: URL path of the remote endpoint. This will be appended to the server's base URL.
           kwargs: An additional set of keyword arguments to be passed into requests API
               (e.g. json, params).
-
         Returns:
           Response: An HTTP response object.
-
         Raises:
           ApiCallError: If an error occurs while making the HTTP call.
         """
@@ -775,16 +654,13 @@
 
     def _extract_error_message(self, error):
         """Extracts an error message from an exception.
-
         If the server has not sent any response, simply converts the exception into a string.
         If the server has sent a JSON response with an 'error' field, which is the typical
         behavior of the Realtime Database REST API, parses the response to retrieve the error
         message. If the server has sent a non-JSON response, returns the full response
         as the error message.
-
         Args:
           error: An exception raised by the requests library.
-
         Returns:
           str: A string error message extracted from the exception.
         """
