--- conflicted
+++ resolved
@@ -59,10 +59,7 @@
 }
 
 
-<<<<<<< HEAD
-=======
 # See https://github.com/googleapis/googleapis/blob/master/google/rpc/code.proto
->>>>>>> 87704481
 _RPC_CODE_TO_ERROR_CODE = {
     1: exceptions.CANCELLED,
     2: exceptions.UNKNOWN,
@@ -81,10 +78,7 @@
     16: exceptions.UNAUTHENTICATED,
 }
 
-<<<<<<< HEAD
-
-=======
->>>>>>> 87704481
+
 def _get_initialized_app(app):
     if app is None:
         return firebase_admin.get_app()
