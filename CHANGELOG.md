# Unreleased

<<<<<<< HEAD
- [added] A new `project_management` API for managing apps in a
  project.
- [added] `messaging.AndroidNotification`type now supports channel_id.
=======
- [fixed] FCM errors sent by the back-end now include more details
  that are helpful when debugging problems.
- [added] `messaging.AndroidNotification` type now supports `channel_id`.
>>>>>>> eb0119b5
- [fixed] Fixing error handling in FCM. The SDK now checks the key
  type.googleapis.com/google.firebase.fcm.v1.FcmError to set error code.
- [fixed] Ensuring that `UserRecord.tokens_valid_after_time` always
  returns an integer, and never returns `None`.
- [fixed] Fixing a performance issue in the `db.listen()` API
  where it was taking a long time to process large RTDB nodes.


# v2.13.0

- [added] The `db.Reference` type now provides a `listen()` API for
  receiving realtime update events from the Firebase Database.
- [added] The `db.reference()` method now optionally takes a `url`
  parameter. This can be used to access multiple Firebase Databases
  in the same project more easily. 
- [added] The `messaging.WebpushNotification` type now supports
  additional parameters.

# v2.12.0

- [added] Implemented the ability to create custom tokens without
  service account credentials.
- [added] Admin SDK can now read the project ID from both `GCLOUD_PROJECT` and
  `GOOGLE_CLOUD_PROJECT` environment variables.

# v2.11.0

- [added] A new `auth.import_users()` API for importing users into Firebase
  Auth in bulk.
- [fixed] The `db.Reference.update()` function now accepts dictionaries with
  `None` values. This can be used to delete child keys from a reference.

# v2.10.0

- [added] A new `create_session_cookie()` method for creating a long-lived
  session cookie given a valid ID token.
- [added] A new `verify_session_cookie()` method for verifying a given
  cookie string is valid.
- [added] `auth` module now caches the public key certificates used to
  verify ID tokens and sessions cookies. This enables the SDK to avoid
  making a network call everytime a credential needs to be verified.
- [added] Added the `mutable_content` optional field to the `messaging.Aps`
  type.
- [added] Added support for specifying arbitrary custom key-value
  fields in the `messaging.Aps` type.

# v2.9.1

### Cloud Messaging

- [changed] Improved error handling in FCM by mapping more server-side
  errors to client-side error codes. See [documentation](https://firebase.google.com/docs/cloud-messaging/admin/errors).
- [changed] The `messaging` module now supports specifying an HTTP timeout
  for all egress requests. Pass the `httpTimeout` option
  to `firebase_admin.initialize_app()` before invoking any functions in
  `messaging`.

# v2.9.0

### Cloud Messaging

- [feature] Added the `firebase_admin.messaging` module for sending
  Firebase notifications and managing topic subscriptions.

### Authentication

- [added] The ['verify_id_token()'](https://firebase.google.com/docs/reference/admin/python/firebase_admin.auth#verify_id_token)
  function now accepts an optional `check_revoked` parameter. When `True`, an
  additional check is performed to see whether the token has been revoked.
- [added] A new
  ['auth.revoke_refresh_tokens(uid)'](https://firebase.google.com/docs/reference/admin/python/firebase_admin.auth#revoke_refresh_tokens)
  function has been added to invalidate all tokens issued to a user.
- [added] A new `tokens_valid_after_timestamp` property has been added to the
  ['UserRecord'](https://firebase.google.com/docs/reference/admin/python/firebase_admin.auth#userrecord),
  class indicating the time before which tokens are not valid.

# v2.8.0

### Initialization

- [added] The [`initialize_app()`](https://firebase.google.com/docs/reference/admin/python/firebase_admin#initialize_app)
  method can now be invoked without any arguments. This initializes an app
  using Google Application Default Credentials, and other
  options loaded from the `FIREBASE_CONFIG` environment variable.

### Realtime Database

- [added] The [`db.Reference.get()`](https://firebase.google.com/docs/reference/admin/python/firebase_admin.db#reference)
  method now accepts an optional `shallow`
  argument. If set to `True` this causes the SDK to execute a shallow read,
  which does not retrieve the child node values of the current reference.

# v2.7.0

- [added] A new [`instance_id`](https://firebase.google.com/docs/reference/admin/python/firebase_admin.instance_id)
  API that facilitates deleting instance IDs and associated user data from
  Firebase projects.

# v2.6.0

### Authentication

- [added] Added the
  [`list_users()`](https://firebase.google.com/docs/reference/admin/python/firebase_admin.auth#list_users)
  function to the `firebase_admin.auth` module. This function enables listing
  or iterating over all user accounts in a Firebase project.
- [added] Added the
  [`set_custom_user_claims()`](https://firebase.google.com/docs/reference/admin/python/firebase_admin.auth#set_custom_user_claims)
  function to the `firebase_admin.auth` module. This function enables setting
  custom claims on a Firebase user. The custom claims can be accessed via that
  user's ID token.

### Realtime Database

- [changed] Updated the `start_at()`, `end_at()` and `equal_to()` methods of
  the [`db.Query`](https://firebase.google.com/docs/reference/admin/python/firebase_admin.db#query) class
  so they can accept empty string arguments.

# v2.5.0

- [added] A new [`Firestore` API](https://firebase.google.com/docs/reference/admin/python/firebase_admin.firestore)
  that enables access to [Cloud Firestore](https://firebase.google.com/docs/firestore) databases.

# v2.4.0

### Realtime Database

- [added] The [`db.Reference`](https://firebase.google.com/docs/reference/admin/python/firebase_admin.db#reference)
  class now has a `get_if_changed()` method, which retrieves a
  database value only if the value has changed since last read.
- [added] The options dictionary passed to
  [`initialize_app()`](https://firebase.google.com/docs/reference/admin/python/firebase_admin#initialize_app)
  function can now contain an `httpTimeout` option, which sets
  the timeout (in seconds) for outbound HTTP connections started by the SDK.

# v2.3.0

### Realtime Database

- [added] You can now get the ETag value of a database reference by passing
  `etag=True` to the `get()` method of a
  [`db.Reference`](https://firebase.google.com/docs/reference/admin/python/firebase_admin.db#reference)
  object.
- [added] The [`db.Reference`](https://firebase.google.com/docs/reference/admin/python/firebase_admin.db#reference)
  class now has a `set_if_unchanged()` method, which you can use to write to a
  database location only when the location has the ETag value you specify.
- [changed] Fixed an issue with the `transaction()` method that prevented you
  from updating scalar values in a transaction.

# v2.2.0

- [added] A new [Cloud Storage API](https://firebase.google.com/docs/reference/admin/python/firebase_admin.storage)
  that facilitates accessing Google Cloud Storage buckets using the
  [`google-cloud-storage`](https://googlecloudplatform.github.io/google-cloud-python/stable/storage/client.html)
  library.

### Authentication
- [added] A new user management API that allows provisioning and managing
  Firebase users from Python applications. This API adds `get_user()`,
  `get_user_by_email()`, `get_user_by_phone_number()`, `create_user()`,
  `update_user()` and `delete_dser()` methods
  to the [`firebase_admin.auth`](https://firebase.google.com/docs/reference/admin/python/firebase_admin.auth)
  module.

### Realtime Database
- [added] The [`db.Reference`](https://firebase.google.com/docs/reference/admin/python/firebase_admin.db#reference)
  class now exposes a `transaction()` method, which can be used to execute atomic updates
  on database references.

# v2.1.1

- [changed] Constructors of
  [`Certificate`](https://firebase.google.com/docs/reference/admin/python/firebase_admin.credentials#certificate) and
  [`RefreshToken`](https://firebase.google.com/docs/reference/admin/python/firebase_admin.credentials#refreshtoken)
  credential types can now be invoked with either a file path or a parsed JSON object.
  This facilitates the consumption of service account credentials and refresh token
  credentials from sources other than the local file system.
- [changed] Better integration with the `google-auth` library for making authenticated
  HTTP requests from the SDK.

# v2.1.0

- [added] A new [database API](https://firebase.google.com/docs/reference/admin/python/firebase_admin.db)
  that facilitates basic data manipulation
  operations (create, read, update and delete), and advanced queries. Currently,
  this API does not support realtime event listeners. See
  [Add the Firebase Admin SDK to your Server](/docs/admin/setup/)
  to get started.

# v2.0.0

- [changed] This SDK has been migrated from `oauth2client` to the new
  `google-auth` library.

### Authentication
- [changed] This SDK now supports verifying ID tokens when initialized with
  application default credentials.


# v1.0.0

- [added] Initial release of the Admin Python SDK. See
  [Add the Firebase Admin SDK to your Server](https://firebase.google.com/docs/admin/setup/)
  to get started.

### Initialization
- [added] Implemented the
  [`firebase_admin`](https://firebase.google.com/docs/reference/admin/python/firebase_admin)
  module, which provides the `initialize_app()` function for initializing the
  SDK with a credential.
- [added] Implemented the
  [`firebase_admin.credentials`](https://firebase.google.com/docs/reference/admin/python/firebase_admin.credentials)
  module, which contains constructors for `Certificate`, `ApplicationDefault`
  and `RefreshToken` credential types.

### Authentication
- [added] Implemented the
  [`firebase_admin.auth`](https://firebase.google.com/docs/reference/admin/python/firebase_admin.auth)
  module, which provides `create_custom_token()` and `verify_id_token()`
  functions for minting custom authentication tokens and verifying Firebase ID
  tokens.<|MERGE_RESOLUTION|>--- conflicted
+++ resolved
@@ -1,14 +1,10 @@
 # Unreleased
 
-<<<<<<< HEAD
 - [added] A new `project_management` API for managing apps in a
   project.
 - [added] `messaging.AndroidNotification`type now supports channel_id.
-=======
 - [fixed] FCM errors sent by the back-end now include more details
   that are helpful when debugging problems.
-- [added] `messaging.AndroidNotification` type now supports `channel_id`.
->>>>>>> eb0119b5
 - [fixed] Fixing error handling in FCM. The SDK now checks the key
   type.googleapis.com/google.firebase.fcm.v1.FcmError to set error code.
 - [fixed] Ensuring that `UserRecord.tokens_valid_after_time` always
