--- conflicted
+++ resolved
@@ -100,20 +100,8 @@
     'projectId': 'test-project-id',
     'bundleId': 'com.hello.world.ios',
 })
-<<<<<<< HEAD
-ERROR_RESPONSE = 'some error'
 
 LIST_APPS_EMPTY_RESPONSE = json.dumps(dict())
-LIST_APPS_NEXT_PAGE_TOKEN = 'nextpagetoken'
-TEST_ANDROID_APP_2 = {
-    'name': TEST_ANDROID_APP_NAME + 'cafe',
-    'appId': TEST_ANDROID_APP_ID + 'cafe',
-    'projectId': TEST_PROJECT_ID,
-    'packageName': TEST_ANDROID_APP_PACKAGE_NAME + '2',
-}
-LIST_ANDROID_APPS_RESPONSE = json.dumps({'apps': [TEST_ANDROID_APP, TEST_ANDROID_APP_2]})
-=======
-
 LIST_ANDROID_APPS_RESPONSE = json.dumps({'apps': [
     {
         'name': 'projects/test-project-id/androidApps/1:12345678:android:deadbeef',
@@ -128,7 +116,6 @@
         'projectId': 'test-project-id',
         'packageName': 'com.hello.world.android2',
     }]})
->>>>>>> de9c15f9
 LIST_ANDROID_APPS_PAGE_1_RESPONSE = json.dumps({
     'apps': [{
         'name': 'projects/test-project-id/androidApps/1:12345678:android:deadbeef',
@@ -453,11 +440,7 @@
 
 
 class TestCreateAndroidApp(BaseProjectManagementTest):
-<<<<<<< HEAD
-    _CREATION_URL = '{0}/v1beta1/projects/{1}/{2}'.format(BASE_URL, TEST_PROJECT_ID, 'androidApps')
-=======
     _CREATION_URL = 'https://firebase.googleapis.com/v1beta1/projects/test-project-id/androidApps'
->>>>>>> de9c15f9
 
     def test_create_android_app_without_display_name(self):
         recorder = self._instrument_service(
@@ -576,11 +559,7 @@
 
 
 class TestCreateIosApp(BaseProjectManagementTest):
-<<<<<<< HEAD
-    _CREATION_URL = BASE_URL + '/v1beta1/projects/{0}/{1}'.format(TEST_PROJECT_ID, 'iosApps')
-=======
     _CREATION_URL = 'https://firebase.googleapis.com/v1beta1/projects/test-project-id/iosApps'
->>>>>>> de9c15f9
 
     def test_create_ios_app_without_display_name(self):
         recorder = self._instrument_service(
