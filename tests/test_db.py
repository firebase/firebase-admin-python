--- conflicted
+++ resolved
@@ -18,16 +18,8 @@
 import sys
 
 import pytest
-<<<<<<< HEAD
-from requests import adapters
-from requests import models
 from requests import exceptions
 from requests import Response
-import six
-=======
-from requests import exceptions
-from requests import Response
->>>>>>> 99c48ef2
 
 import firebase_admin
 from firebase_admin import db
@@ -38,29 +30,6 @@
     _ETAG = '0'
 
     def __init__(self, data, status, recorder):
-<<<<<<< HEAD
-        adapters.HTTPAdapter.__init__(self)
-        self._data = data
-        self._status = status
-        self._recorder = recorder
-        self._etag = '0'
-
-    def send(self, request, **kwargs):
-        if_match = request.headers.get('if-match')
-        if if_match and if_match != self._etag:
-            response = Response()
-            response._content = request.body
-            response.headers = {'ETag': self._etag}
-            raise exceptions.RequestException(response=response)
-
-        del kwargs
-        self._recorder.append(request)
-        resp = models.Response()
-        resp.url = request.url
-        resp.status_code = self._status
-        resp.raw = six.BytesIO(self._data.encode())
-        resp.headers = {'ETag': self._etag}
-=======
         testutils.MockAdapter.__init__(self, data, status, recorder)
 
     def send(self, request, **kwargs):
@@ -72,7 +41,6 @@
             raise exceptions.RequestException(response=response)
         resp = super(MockAdapter, self).send(request, **kwargs)
         resp.headers = {'ETag': MockAdapter._ETAG}
->>>>>>> 99c48ef2
         return resp
 
 
@@ -343,19 +311,13 @@
             data['foo2'] = 'bar2'
             return data
 
-<<<<<<< HEAD
-        ref.transaction(transaction_update)
-=======
         new_value = ref.transaction(transaction_update)
         assert new_value == {'foo1' : 'bar1', 'foo2' : 'bar2'}
->>>>>>> 99c48ef2
         assert len(recorder) == 2
         assert recorder[0].method == 'GET'
         assert recorder[1].method == 'PUT'
         assert json.loads(recorder[1].body.decode()) == {'foo1': 'bar1', 'foo2': 'bar2'}
 
-<<<<<<< HEAD
-=======
     def test_transaction_error(self):
         ref = db.reference('/test')
         data = {'foo1': 'bar1'}
@@ -377,7 +339,6 @@
         with pytest.raises(ValueError):
             ref.transaction(func)
 
->>>>>>> 99c48ef2
     def test_get_root_reference(self):
         ref = db.reference()
         assert ref.key is None
