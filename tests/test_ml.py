# Copyright 2019 Google Inc.
#
# Licensed under the Apache License, Version 2.0 (the "License");
# you may not use this file except in compliance with the License.
# You may obtain a copy of the License at
#
#     http://www.apache.org/licenses/LICENSE-2.0
#
# Unless required by applicable law or agreed to in writing, software
# distributed under the License is distributed on an "AS IS" BASIS,
# WITHOUT WARRANTIES OR CONDITIONS OF ANY KIND, either express or implied.
# See the License for the specific language governing permissions and
# limitations under the License.

"""Test cases for the firebase_admin.ml module."""

import json

import pytest

import firebase_admin
from firebase_admin import exceptions
from firebase_admin import ml
from tests import testutils


<<<<<<< HEAD
BASE_URL = 'https://firebaseml.googleapis.com/v1beta2/'
PROJECT_ID = 'myProject1'
=======
BASE_URL = 'https://mlkit.googleapis.com/v1beta1/'
PROJECT_ID = 'my-project-1'
>>>>>>> bcefca8d
PAGE_TOKEN = 'pageToken'
NEXT_PAGE_TOKEN = 'nextPageToken'

CREATE_TIME = '2020-01-21T20:44:27.392932Z'
CREATE_TIME_MILLIS = 1579639467392

UPDATE_TIME = '2020-01-21T22:45:29.392932Z'
UPDATE_TIME_MILLIS = 1579646729392

CREATE_TIME_2 = '2020-01-21T21:44:27.392932Z'
UPDATE_TIME_2 = '2020-01-21T23:45:29.392932Z'

ETAG = '33a64df551425fcc55e4d42a148795d9f25f89d4'
MODEL_HASH = '987987a98b98798d098098e09809fc0893897'
TAG_1 = 'Tag1'
TAG_2 = 'Tag2'
TAG_3 = 'Tag3'
TAGS = [TAG_1, TAG_2]
TAGS_2 = [TAG_1, TAG_3]

MODEL_ID_1 = 'modelId1'
MODEL_NAME_1 = 'projects/{0}/models/{1}'.format(PROJECT_ID, MODEL_ID_1)
DISPLAY_NAME_1 = 'displayName1'
MODEL_JSON_1 = {
    'name': MODEL_NAME_1,
    'displayName': DISPLAY_NAME_1
}
MODEL_1 = ml.Model.from_dict(MODEL_JSON_1)

MODEL_ID_2 = 'modelId2'
MODEL_NAME_2 = 'projects/{0}/models/{1}'.format(PROJECT_ID, MODEL_ID_2)
DISPLAY_NAME_2 = 'displayName2'
MODEL_JSON_2 = {
    'name': MODEL_NAME_2,
    'displayName': DISPLAY_NAME_2
}
MODEL_2 = ml.Model.from_dict(MODEL_JSON_2)

MODEL_ID_3 = 'modelId3'
MODEL_NAME_3 = 'projects/{0}/models/{1}'.format(PROJECT_ID, MODEL_ID_3)
DISPLAY_NAME_3 = 'displayName3'
MODEL_JSON_3 = {
    'name': MODEL_NAME_3,
    'displayName': DISPLAY_NAME_3
}
MODEL_3 = ml.Model.from_dict(MODEL_JSON_3)

MODEL_STATE_PUBLISHED_JSON = {
    'published': True
}
VALIDATION_ERROR_CODE = 400
VALIDATION_ERROR_MSG = 'No model format found for {0}.'.format(MODEL_ID_1)
MODEL_STATE_ERROR_JSON = {
    'validationError': {
        'code': VALIDATION_ERROR_CODE,
        'message': VALIDATION_ERROR_MSG,
    }
}

OPERATION_NAME_1 = 'projects/{0}/operations/123'.format(PROJECT_ID)
OPERATION_NOT_DONE_JSON_1 = {
    'name': OPERATION_NAME_1,
    'metadata': {
        '@type': 'type.googleapis.com/google.firebase.ml.v1beta2.ModelOperationMetadata',
        'name': 'projects/{0}/models/{1}'.format(PROJECT_ID, MODEL_ID_1),
        'basic_operation_status': 'BASIC_OPERATION_STATUS_UPLOADING'
    }
}

GCS_BUCKET_NAME = 'my_bucket'
GCS_BLOB_NAME = 'mymodel.tflite'
GCS_TFLITE_URI = 'gs://{0}/{1}'.format(GCS_BUCKET_NAME, GCS_BLOB_NAME)
GCS_TFLITE_URI_JSON = {'gcsTfliteUri': GCS_TFLITE_URI}
GCS_TFLITE_MODEL_SOURCE = ml.TFLiteGCSModelSource(GCS_TFLITE_URI)
TFLITE_FORMAT_JSON = {
    'gcsTfliteUri': GCS_TFLITE_URI,
    'sizeBytes': '1234567'
}
TFLITE_FORMAT = ml.TFLiteFormat.from_dict(TFLITE_FORMAT_JSON)

GCS_TFLITE_SIGNED_URI_PATTERN = (
    'https://storage.googleapis.com/{0}/{1}?X-Goog-Algorithm=GOOG4-RSA-SHA256&foo')
GCS_TFLITE_SIGNED_URI = GCS_TFLITE_SIGNED_URI_PATTERN.format(GCS_BUCKET_NAME, GCS_BLOB_NAME)

GCS_TFLITE_URI_2 = 'gs://my_bucket/mymodel2.tflite'
GCS_TFLITE_URI_JSON_2 = {'gcsTfliteUri': GCS_TFLITE_URI_2}
GCS_TFLITE_MODEL_SOURCE_2 = ml.TFLiteGCSModelSource(GCS_TFLITE_URI_2)
TFLITE_FORMAT_JSON_2 = {
    'gcsTfliteUri': GCS_TFLITE_URI_2,
    'sizeBytes': '2345678'
}
TFLITE_FORMAT_2 = ml.TFLiteFormat.from_dict(TFLITE_FORMAT_JSON_2)

CREATED_UPDATED_MODEL_JSON_1 = {
    'name': MODEL_NAME_1,
    'displayName': DISPLAY_NAME_1,
    'createTime': CREATE_TIME,
    'updateTime': UPDATE_TIME,
    'state': MODEL_STATE_ERROR_JSON,
    'etag': ETAG,
    'modelHash': MODEL_HASH,
    'tags': TAGS,
}
CREATED_UPDATED_MODEL_1 = ml.Model.from_dict(CREATED_UPDATED_MODEL_JSON_1)

LOCKED_MODEL_JSON_1 = {
    'name': MODEL_NAME_1,
    'displayName': DISPLAY_NAME_1,
    'createTime': CREATE_TIME,
    'updateTime': UPDATE_TIME,
    'tags': TAGS,
    'activeOperations': [OPERATION_NOT_DONE_JSON_1]
}

LOCKED_MODEL_JSON_2 = {
    'name': MODEL_NAME_1,
    'displayName': DISPLAY_NAME_2,
    'createTime': CREATE_TIME_2,
    'updateTime': UPDATE_TIME_2,
    'tags': TAGS_2,
    'activeOperations': [OPERATION_NOT_DONE_JSON_1]
}

OPERATION_DONE_MODEL_JSON_1 = {
    'done': True,
    'response': CREATED_UPDATED_MODEL_JSON_1
}
OPERATION_MALFORMED_JSON_1 = {
    'done': True,
    # if done is true then either response or error should be populated
}
OPERATION_MISSING_NAME = {
    # Name is required if the operation is not done.
    'done': False
}
OPERATION_ERROR_CODE = 3
OPERATION_ERROR_MSG = "Invalid argument"
OPERATION_ERROR_EXPECTED_STATUS = 'INVALID_ARGUMENT'
OPERATION_ERROR_JSON_1 = {
    'done': True,
    'error': {
        'code': OPERATION_ERROR_CODE,
        'message': OPERATION_ERROR_MSG,
    }
}

FULL_MODEL_ERR_STATE_LRO_JSON = {
    'name': MODEL_NAME_1,
    'displayName': DISPLAY_NAME_1,
    'createTime': CREATE_TIME,
    'updateTime': UPDATE_TIME,
    'state': MODEL_STATE_ERROR_JSON,
    'etag': ETAG,
    'modelHash': MODEL_HASH,
    'tags': TAGS,
    'activeOperations': [OPERATION_NOT_DONE_JSON_1],
}
FULL_MODEL_PUBLISHED_JSON = {
    'name': MODEL_NAME_1,
    'displayName': DISPLAY_NAME_1,
    'createTime': CREATE_TIME,
    'updateTime': UPDATE_TIME,
    'state': MODEL_STATE_PUBLISHED_JSON,
    'etag': ETAG,
    'modelHash': MODEL_HASH,
    'tags': TAGS,
    'tfliteModel': TFLITE_FORMAT_JSON
}
FULL_MODEL_PUBLISHED = ml.Model.from_dict(FULL_MODEL_PUBLISHED_JSON)
OPERATION_DONE_FULL_MODEL_PUBLISHED_JSON = {
    'name': OPERATION_NAME_1,
    'done': True,
    'response': FULL_MODEL_PUBLISHED_JSON
}

EMPTY_RESPONSE = json.dumps({})
OPERATION_NOT_DONE_RESPONSE = json.dumps(OPERATION_NOT_DONE_JSON_1)
OPERATION_DONE_RESPONSE = json.dumps(OPERATION_DONE_MODEL_JSON_1)
OPERATION_DONE_PUBLISHED_RESPONSE = json.dumps(OPERATION_DONE_FULL_MODEL_PUBLISHED_JSON)
OPERATION_ERROR_RESPONSE = json.dumps(OPERATION_ERROR_JSON_1)
OPERATION_MALFORMED_RESPONSE = json.dumps(OPERATION_MALFORMED_JSON_1)
OPERATION_MISSING_NAME_RESPONSE = json.dumps(OPERATION_MISSING_NAME)
DEFAULT_GET_RESPONSE = json.dumps(MODEL_JSON_1)
LOCKED_MODEL_2_RESPONSE = json.dumps(LOCKED_MODEL_JSON_2)
NO_MODELS_LIST_RESPONSE = json.dumps({})
DEFAULT_LIST_RESPONSE = json.dumps({
    'models': [MODEL_JSON_1, MODEL_JSON_2],
    'nextPageToken': NEXT_PAGE_TOKEN
})
LAST_PAGE_LIST_RESPONSE = json.dumps({
    'models': [MODEL_JSON_3]
})
ONE_PAGE_LIST_RESPONSE = json.dumps({
    'models': [MODEL_JSON_1, MODEL_JSON_2, MODEL_JSON_3],
})

ERROR_CODE_NOT_FOUND = 404
ERROR_MSG_NOT_FOUND = 'The resource was not found'
ERROR_STATUS_NOT_FOUND = 'NOT_FOUND'
ERROR_JSON_NOT_FOUND = {
    'error': {
        'code': ERROR_CODE_NOT_FOUND,
        'message': ERROR_MSG_NOT_FOUND,
        'status': ERROR_STATUS_NOT_FOUND
    }
}
ERROR_RESPONSE_NOT_FOUND = json.dumps(ERROR_JSON_NOT_FOUND)

ERROR_CODE_BAD_REQUEST = 400
ERROR_MSG_BAD_REQUEST = 'Invalid Argument'
ERROR_STATUS_BAD_REQUEST = 'INVALID_ARGUMENT'
ERROR_JSON_BAD_REQUEST = {
    'error': {
        'code': ERROR_CODE_BAD_REQUEST,
        'message': ERROR_MSG_BAD_REQUEST,
        'status': ERROR_STATUS_BAD_REQUEST
    }
}
ERROR_RESPONSE_BAD_REQUEST = json.dumps(ERROR_JSON_BAD_REQUEST)

INVALID_MODEL_ID_ARGS = [
    ('', ValueError),
    ('&_*#@:/?', ValueError),
    (None, TypeError),
    (12345, TypeError),
]
INVALID_MODEL_ARGS = [
    'abc',
    4.2,
    list(),
    dict(),
    True,
    -1,
    0,
    None
]
INVALID_OP_NAME_ARGS = [
    'abc',
    '123',
    'operations/project/1234/model/abc/operation/123',
    'projects/operations/123',
    'projects/$#@/operations/123',
    'projects/1234/operations/123/extrathing',
]
PAGE_SIZE_VALUE_ERROR_MSG = 'Page size must be a positive integer between ' \
                            '1 and {0}'.format(ml._MAX_PAGE_SIZE)
INVALID_STRING_OR_NONE_ARGS = [0, -1, 4.2, 0x10, False, list(), dict()]


# For validation type errors
def check_error(excinfo, err_type, msg=None):
    err = excinfo.value
    assert isinstance(err, err_type)
    if msg:
        assert str(err) == msg


# For errors that are returned in an operation
def check_operation_error(excinfo, code, msg):
    err = excinfo.value
    assert isinstance(err, exceptions.FirebaseError)
    assert err.code == code
    assert str(err) == msg


# For rpc errors
def check_firebase_error(excinfo, code, status, msg):
    err = excinfo.value
    assert isinstance(err, exceptions.FirebaseError)
    assert err.code == code
    assert err.http_response is not None
    assert err.http_response.status_code == status
    assert str(err) == msg


def instrument_ml_service(status=200, payload=None, operations=False, app=None):
    if not app:
        app = firebase_admin.get_app()
    ml_service = ml._get_ml_service(app)
    recorder = []
    session_url = 'https://firebaseml.googleapis.com/v1beta2/'

    if isinstance(status, list):
        adapter = testutils.MockMultiRequestAdapter
    else:
        adapter = testutils.MockAdapter

    if operations:
        ml_service._operation_client.session.mount(
            session_url, adapter(payload, status, recorder))
    else:
        ml_service._client.session.mount(
            session_url, adapter(payload, status, recorder))
    return recorder

class _TestStorageClient:
    @staticmethod
    def upload(bucket_name, model_file_name, app):
        del app # unused variable
        blob_name = ml._CloudStorageClient.BLOB_NAME.format(model_file_name)
        return ml._CloudStorageClient.GCS_URI.format(bucket_name, blob_name)

    @staticmethod
    def sign_uri(gcs_tflite_uri, app):
        del app # unused variable
        bucket_name, blob_name = ml._CloudStorageClient._parse_gcs_tflite_uri(gcs_tflite_uri)
        return GCS_TFLITE_SIGNED_URI_PATTERN.format(bucket_name, blob_name)

class TestModel:
    """Tests ml.Model class."""
    @classmethod
    def setup_class(cls):
        cred = testutils.MockCredential()
        firebase_admin.initialize_app(cred, {'projectId': PROJECT_ID})
        ml._MLService.POLL_BASE_WAIT_TIME_SECONDS = 0.1  # shorter for test
        ml.TFLiteGCSModelSource._STORAGE_CLIENT = _TestStorageClient()

    @classmethod
    def teardown_class(cls):
        testutils.cleanup_apps()

    @staticmethod
    def _op_url(project_id):
        return BASE_URL + \
            'projects/{0}/operations/123'.format(project_id)

    def test_model_success_err_state_lro(self):
        model = ml.Model.from_dict(FULL_MODEL_ERR_STATE_LRO_JSON)
        assert model.model_id == MODEL_ID_1
        assert model.display_name == DISPLAY_NAME_1
        assert model.create_time == CREATE_TIME_MILLIS
        assert model.update_time == UPDATE_TIME_MILLIS
        assert model.validation_error == VALIDATION_ERROR_MSG
        assert model.published is False
        assert model.etag == ETAG
        assert model.model_hash == MODEL_HASH
        assert model.tags == TAGS
        assert model.locked is True
        assert model.model_format is None
        assert model.as_dict() == FULL_MODEL_ERR_STATE_LRO_JSON

    def test_model_success_published(self):
        model = ml.Model.from_dict(FULL_MODEL_PUBLISHED_JSON)
        assert model.model_id == MODEL_ID_1
        assert model.display_name == DISPLAY_NAME_1
        assert model.create_time == CREATE_TIME_MILLIS
        assert model.update_time == UPDATE_TIME_MILLIS
        assert model.validation_error is None
        assert model.published is True
        assert model.etag == ETAG
        assert model.model_hash == MODEL_HASH
        assert model.tags == TAGS
        assert model.locked is False
        assert model.model_format == TFLITE_FORMAT
        assert model.as_dict() == FULL_MODEL_PUBLISHED_JSON

    def test_model_keyword_based_creation_and_setters(self):
        model = ml.Model(display_name=DISPLAY_NAME_1, tags=TAGS, model_format=TFLITE_FORMAT)
        assert model.display_name == DISPLAY_NAME_1
        assert model.tags == TAGS
        assert model.model_format == TFLITE_FORMAT
        assert model.as_dict() == {
            'displayName': DISPLAY_NAME_1,
            'tags': TAGS,
            'tfliteModel': TFLITE_FORMAT_JSON
        }

        model.display_name = DISPLAY_NAME_2
        model.tags = TAGS_2
        model.model_format = TFLITE_FORMAT_2
        assert model.as_dict() == {
            'displayName': DISPLAY_NAME_2,
            'tags': TAGS_2,
            'tfliteModel': TFLITE_FORMAT_JSON_2
        }

    def test_model_format_source_creation(self):
        model_source = ml.TFLiteGCSModelSource(gcs_tflite_uri=GCS_TFLITE_URI)
        model_format = ml.TFLiteFormat(model_source=model_source)
        model = ml.Model(display_name=DISPLAY_NAME_1, model_format=model_format)
        assert model.as_dict() == {
            'displayName': DISPLAY_NAME_1,
            'tfliteModel': {
                'gcsTfliteUri': GCS_TFLITE_URI
            }
        }

    def test_source_creation_from_tflite_file(self):
        model_source = ml.TFLiteGCSModelSource.from_tflite_model_file(
            "my_model.tflite", "my_bucket")
        assert model_source.as_dict() == {
            'gcsTfliteUri': 'gs://my_bucket/Firebase/ML/Models/my_model.tflite'
        }

    def test_model_source_setters(self):
        model_source = ml.TFLiteGCSModelSource(GCS_TFLITE_URI)
        model_source.gcs_tflite_uri = GCS_TFLITE_URI_2
        assert model_source.gcs_tflite_uri == GCS_TFLITE_URI_2
        assert model_source.as_dict() == GCS_TFLITE_URI_JSON_2

    def test_model_format_setters(self):
        model_format = ml.TFLiteFormat(model_source=GCS_TFLITE_MODEL_SOURCE)
        model_format.model_source = GCS_TFLITE_MODEL_SOURCE_2
        assert model_format.model_source == GCS_TFLITE_MODEL_SOURCE_2
        assert model_format.as_dict() == {
            'tfliteModel': {
                'gcsTfliteUri': GCS_TFLITE_URI_2
            }
        }

    def test_model_as_dict_for_upload(self):
        model_source = ml.TFLiteGCSModelSource(gcs_tflite_uri=GCS_TFLITE_URI)
        model_format = ml.TFLiteFormat(model_source=model_source)
        model = ml.Model(display_name=DISPLAY_NAME_1, model_format=model_format)
        assert model.as_dict(for_upload=True) == {
            'displayName': DISPLAY_NAME_1,
            'tfliteModel': {
                'gcsTfliteUri': GCS_TFLITE_SIGNED_URI
            }
        }

    @pytest.mark.parametrize('helper_func', [
        ml.TFLiteGCSModelSource.from_keras_model,
        ml.TFLiteGCSModelSource.from_saved_model
    ])
    def test_tf_not_enabled(self, helper_func):
        ml._TF_ENABLED = False # for reliability
        with pytest.raises(ImportError) as excinfo:
            helper_func(None)
        check_error(excinfo, ImportError)

    @pytest.mark.parametrize('display_name, exc_type', [
        ('', ValueError),
        ('&_*#@:/?', ValueError),
        (12345, TypeError)
    ])
    def test_model_display_name_validation_errors(self, display_name, exc_type):
        with pytest.raises(exc_type) as excinfo:
            ml.Model(display_name=display_name)
        check_error(excinfo, exc_type)

    @pytest.mark.parametrize('tags, exc_type, error_message', [
        ('tag1', TypeError, 'Tags must be a list of strings.'),
        (123, TypeError, 'Tags must be a list of strings.'),
        (['tag1', 123, 'tag2'], TypeError, 'Tags must be a list of strings.'),
        (['tag1', '@#$%^&'], ValueError, 'Tag format is invalid.'),
        (['', 'tag2'], ValueError, 'Tag format is invalid.'),
        (['sixty-one_characters_xxxxxxxxxxxxxxxxxxxxxxxxxxxxxxxxxxxxxxxx',
          'tag2'], ValueError, 'Tag format is invalid.')
    ])
    def test_model_tags_validation_errors(self, tags, exc_type, error_message):
        with pytest.raises(exc_type) as excinfo:
            ml.Model(tags=tags)
        check_error(excinfo, exc_type, error_message)

    @pytest.mark.parametrize('model_format', [
        123,
        "abc",
        {},
        [],
        True
    ])
    def test_model_format_validation_errors(self, model_format):
        with pytest.raises(TypeError) as excinfo:
            ml.Model(model_format=model_format)
        check_error(excinfo, TypeError, 'Model format must be a ModelFormat object.')

    @pytest.mark.parametrize('model_source', [
        123,
        "abc",
        {},
        [],
        True
    ])
    def test_model_source_validation_errors(self, model_source):
        with pytest.raises(TypeError) as excinfo:
            ml.TFLiteFormat(model_source=model_source)
        check_error(excinfo, TypeError, 'Model source must be a TFLiteModelSource object.')

    @pytest.mark.parametrize('uri, exc_type', [
        (123, TypeError),
        ('abc', ValueError),
        ('gs://NO_CAPITALS', ValueError),
        ('gs://abc/', ValueError),
        ('gs://aa/model.tflite', ValueError),
        ('gs://@#$%/model.tflite', ValueError),
        ('gs://invalid space/model.tflite', ValueError),
        ('gs://sixty-four-characters_xxxxxxxxxxxxxxxxxxxxxxxxxxxxxxxxxxxxxxxxxx/model.tflite',
         ValueError)
    ])
    def test_gcs_tflite_source_validation_errors(self, uri, exc_type):
        with pytest.raises(exc_type) as excinfo:
            ml.TFLiteGCSModelSource(gcs_tflite_uri=uri)
        check_error(excinfo, exc_type)

    def test_wait_for_unlocked_not_locked(self):
        model = ml.Model(display_name="not_locked")
        model.wait_for_unlocked()

    def test_wait_for_unlocked(self):
        recorder = instrument_ml_service(status=200,
                                         operations=True,
                                         payload=OPERATION_DONE_PUBLISHED_RESPONSE)
        model = ml.Model.from_dict(LOCKED_MODEL_JSON_1)
        model.wait_for_unlocked()
        assert model == FULL_MODEL_PUBLISHED
        assert len(recorder) == 1
        assert recorder[0].method == 'GET'
        assert recorder[0].url == TestModel._op_url(PROJECT_ID)

    def test_wait_for_unlocked_timeout(self):
        recorder = instrument_ml_service(
            status=200, operations=True, payload=OPERATION_NOT_DONE_RESPONSE)
        ml._MLService.POLL_BASE_WAIT_TIME_SECONDS = 3 # longer so timeout applies immediately
        model = ml.Model.from_dict(LOCKED_MODEL_JSON_1)
        with pytest.raises(Exception) as excinfo:
            model.wait_for_unlocked(max_time_seconds=0.1)
        check_error(excinfo, exceptions.DeadlineExceededError, 'Polling max time exceeded.')
        assert len(recorder) == 1


class TestCreateModel:
    """Tests ml.create_model."""
    @classmethod
    def setup_class(cls):
        cred = testutils.MockCredential()
        firebase_admin.initialize_app(cred, {'projectId': PROJECT_ID})
        ml._MLService.POLL_BASE_WAIT_TIME_SECONDS = 0.1  # shorter for test

    @classmethod
    def teardown_class(cls):
        testutils.cleanup_apps()

    @staticmethod
    def _url(project_id):
        return BASE_URL + 'projects/{0}/models'.format(project_id)

    @staticmethod
    def _op_url(project_id):
        return BASE_URL + \
            'projects/{0}/operations/123'.format(project_id)

    @staticmethod
    def _get_url(project_id, model_id):
        return BASE_URL + 'projects/{0}/models/{1}'.format(project_id, model_id)

    def test_immediate_done(self):
        instrument_ml_service(status=200, payload=OPERATION_DONE_RESPONSE)
        model = ml.create_model(MODEL_1)
        assert model == CREATED_UPDATED_MODEL_1

    def test_returns_locked(self):
        recorder = instrument_ml_service(
            status=[200, 200],
            payload=[OPERATION_NOT_DONE_RESPONSE, LOCKED_MODEL_2_RESPONSE])
        expected_model = ml.Model.from_dict(LOCKED_MODEL_JSON_2)
        model = ml.create_model(MODEL_1)

        assert model == expected_model
        assert len(recorder) == 2
        assert recorder[0].method == 'POST'
        assert recorder[0].url == TestCreateModel._url(PROJECT_ID)
        assert recorder[1].method == 'GET'
        assert recorder[1].url == TestCreateModel._get_url(PROJECT_ID, MODEL_ID_1)

    def test_operation_error(self):
        instrument_ml_service(status=200, payload=OPERATION_ERROR_RESPONSE)
        with pytest.raises(Exception) as excinfo:
            ml.create_model(MODEL_1)
        # The http request succeeded, the operation returned contains a create failure
        check_operation_error(excinfo, OPERATION_ERROR_EXPECTED_STATUS, OPERATION_ERROR_MSG)

    def test_malformed_operation(self):
        instrument_ml_service(status=200, payload=OPERATION_MALFORMED_RESPONSE)
        with pytest.raises(Exception) as excinfo:
            ml.create_model(MODEL_1)
        check_error(excinfo, exceptions.UnknownError, 'Internal Error: Malformed Operation.')

    def test_rpc_error_create(self):
        create_recorder = instrument_ml_service(
            status=400, payload=ERROR_RESPONSE_BAD_REQUEST)
        with pytest.raises(Exception) as excinfo:
            ml.create_model(MODEL_1)
        check_firebase_error(
            excinfo,
            ERROR_STATUS_BAD_REQUEST,
            ERROR_CODE_BAD_REQUEST,
            ERROR_MSG_BAD_REQUEST
        )
        assert len(create_recorder) == 1

    @pytest.mark.parametrize('model', INVALID_MODEL_ARGS)
    def test_not_model(self, model):
        with pytest.raises(Exception) as excinfo:
            ml.create_model(model)
        check_error(excinfo, TypeError, 'Model must be an ml.Model.')

    def test_missing_display_name(self):
        with pytest.raises(Exception) as excinfo:
            ml.create_model(ml.Model.from_dict({}))
        check_error(excinfo, ValueError, 'Model must have a display name.')

    def test_missing_op_name(self):
        instrument_ml_service(status=200, payload=OPERATION_MISSING_NAME_RESPONSE)
        with pytest.raises(Exception) as excinfo:
            ml.create_model(MODEL_1)
        check_error(excinfo, TypeError)

    @pytest.mark.parametrize('op_name', INVALID_OP_NAME_ARGS)
    def test_invalid_op_name(self, op_name):
        payload = json.dumps({'name': op_name})
        instrument_ml_service(status=200, payload=payload)
        with pytest.raises(Exception) as excinfo:
            ml.create_model(MODEL_1)
        check_error(excinfo, ValueError, 'Operation name format is invalid.')


class TestUpdateModel:
    """Tests ml.update_model."""
    @classmethod
    def setup_class(cls):
        cred = testutils.MockCredential()
        firebase_admin.initialize_app(cred, {'projectId': PROJECT_ID})
        ml._MLService.POLL_BASE_WAIT_TIME_SECONDS = 0.1  # shorter for test

    @classmethod
    def teardown_class(cls):
        testutils.cleanup_apps()

    @staticmethod
    def _url(project_id, model_id):
        return BASE_URL + 'projects/{0}/models/{1}'.format(project_id, model_id)

    @staticmethod
    def _op_url(project_id):
        return BASE_URL + \
            'projects/{0}/operations/123'.format(project_id)

    def test_immediate_done(self):
        instrument_ml_service(status=200, payload=OPERATION_DONE_RESPONSE)
        model = ml.update_model(MODEL_1)
        assert model == CREATED_UPDATED_MODEL_1

    def test_returns_locked(self):
        recorder = instrument_ml_service(
            status=[200, 200],
            payload=[OPERATION_NOT_DONE_RESPONSE, LOCKED_MODEL_2_RESPONSE])
        expected_model = ml.Model.from_dict(LOCKED_MODEL_JSON_2)
        model = ml.update_model(MODEL_1)

        assert model == expected_model
        assert len(recorder) == 2
        assert recorder[0].method == 'PATCH'
        assert recorder[0].url == TestUpdateModel._url(PROJECT_ID, MODEL_ID_1)
        assert recorder[1].method == 'GET'
        assert recorder[1].url == TestUpdateModel._url(PROJECT_ID, MODEL_ID_1)

    def test_operation_error(self):
        instrument_ml_service(status=200, payload=OPERATION_ERROR_RESPONSE)
        with pytest.raises(Exception) as excinfo:
            ml.update_model(MODEL_1)
        # The http request succeeded, the operation returned contains an update failure
        check_operation_error(excinfo, OPERATION_ERROR_EXPECTED_STATUS, OPERATION_ERROR_MSG)

    def test_malformed_operation(self):
        instrument_ml_service(status=200, payload=OPERATION_MALFORMED_RESPONSE)
        with pytest.raises(Exception) as excinfo:
            ml.update_model(MODEL_1)
        check_error(excinfo, exceptions.UnknownError, 'Internal Error: Malformed Operation.')

    def test_rpc_error(self):
        create_recorder = instrument_ml_service(
            status=400, payload=ERROR_RESPONSE_BAD_REQUEST)
        with pytest.raises(Exception) as excinfo:
            ml.update_model(MODEL_1)
        check_firebase_error(
            excinfo,
            ERROR_STATUS_BAD_REQUEST,
            ERROR_CODE_BAD_REQUEST,
            ERROR_MSG_BAD_REQUEST
        )
        assert len(create_recorder) == 1

    @pytest.mark.parametrize('model', INVALID_MODEL_ARGS)
    def test_not_model(self, model):
        with pytest.raises(Exception) as excinfo:
            ml.update_model(model)
        check_error(excinfo, TypeError, 'Model must be an ml.Model.')

    def test_missing_display_name(self):
        with pytest.raises(Exception) as excinfo:
            ml.update_model(ml.Model.from_dict({}))
        check_error(excinfo, ValueError, 'Model must have a display name.')

    def test_missing_op_name(self):
        instrument_ml_service(status=200, payload=OPERATION_MISSING_NAME_RESPONSE)
        with pytest.raises(Exception) as excinfo:
            ml.update_model(MODEL_1)
        check_error(excinfo, TypeError)

    @pytest.mark.parametrize('op_name', INVALID_OP_NAME_ARGS)
    def test_invalid_op_name(self, op_name):
        payload = json.dumps({'name': op_name})
        instrument_ml_service(status=200, payload=payload)
        with pytest.raises(Exception) as excinfo:
            ml.update_model(MODEL_1)
        check_error(excinfo, ValueError, 'Operation name format is invalid.')


class TestPublishUnpublish:
    """Tests ml.publish_model and ml.unpublish_model."""

    PUBLISH_UNPUBLISH_WITH_ARGS = [
        (ml.publish_model, True),
        (ml.unpublish_model, False)
    ]
    PUBLISH_UNPUBLISH_FUNCS = [item[0] for item in PUBLISH_UNPUBLISH_WITH_ARGS]

    @classmethod
    def setup_class(cls):
        cred = testutils.MockCredential()
        firebase_admin.initialize_app(cred, {'projectId': PROJECT_ID})
        ml._MLService.POLL_BASE_WAIT_TIME_SECONDS = 0.1  # shorter for test

    @classmethod
    def teardown_class(cls):
        testutils.cleanup_apps()

    @staticmethod
    def _update_url(project_id, model_id):
        update_url = 'projects/{0}/models/{1}?updateMask=state.published'.format(
            project_id, model_id)
        return BASE_URL + update_url

    @staticmethod
    def _get_url(project_id, model_id):
        return BASE_URL + 'projects/{0}/models/{1}'.format(project_id, model_id)

    @staticmethod
    def _op_url(project_id):
        return BASE_URL + \
            'projects/{0}/operations/123'.format(project_id)

    @pytest.mark.parametrize('publish_function, published', PUBLISH_UNPUBLISH_WITH_ARGS)
    def test_immediate_done(self, publish_function, published):
        recorder = instrument_ml_service(status=200, payload=OPERATION_DONE_RESPONSE)
        model = publish_function(MODEL_ID_1)
        assert model == CREATED_UPDATED_MODEL_1
        assert len(recorder) == 1
        assert recorder[0].method == 'PATCH'
        assert recorder[0].url == TestPublishUnpublish._update_url(PROJECT_ID, MODEL_ID_1)
        body = json.loads(recorder[0].body.decode())
        assert body.get('state', {}).get('published', None) is published

    @pytest.mark.parametrize('publish_function', PUBLISH_UNPUBLISH_FUNCS)
    def test_returns_locked(self, publish_function):
        recorder = instrument_ml_service(
            status=[200, 200],
            payload=[OPERATION_NOT_DONE_RESPONSE, LOCKED_MODEL_2_RESPONSE])
        expected_model = ml.Model.from_dict(LOCKED_MODEL_JSON_2)
        model = publish_function(MODEL_ID_1)

        assert model == expected_model
        assert len(recorder) == 2
        assert recorder[0].method == 'PATCH'
        assert recorder[0].url == TestPublishUnpublish._update_url(PROJECT_ID, MODEL_ID_1)
        assert recorder[1].method == 'GET'
        assert recorder[1].url == TestPublishUnpublish._get_url(PROJECT_ID, MODEL_ID_1)

    @pytest.mark.parametrize('publish_function', PUBLISH_UNPUBLISH_FUNCS)
    def test_operation_error(self, publish_function):
        instrument_ml_service(status=200, payload=OPERATION_ERROR_RESPONSE)
        with pytest.raises(Exception) as excinfo:
            publish_function(MODEL_ID_1)
        # The http request succeeded, the operation returned contains an update failure
        check_operation_error(excinfo, OPERATION_ERROR_EXPECTED_STATUS, OPERATION_ERROR_MSG)

    @pytest.mark.parametrize('publish_function', PUBLISH_UNPUBLISH_FUNCS)
    def test_malformed_operation(self, publish_function):
        instrument_ml_service(status=200, payload=OPERATION_MALFORMED_RESPONSE)
        with pytest.raises(Exception) as excinfo:
            publish_function(MODEL_ID_1)
        check_error(excinfo, exceptions.UnknownError, 'Internal Error: Malformed Operation.')

    @pytest.mark.parametrize('publish_function', PUBLISH_UNPUBLISH_FUNCS)
    def test_rpc_error(self, publish_function):
        create_recorder = instrument_ml_service(
            status=400, payload=ERROR_RESPONSE_BAD_REQUEST)
        with pytest.raises(Exception) as excinfo:
            publish_function(MODEL_ID_1)
        check_firebase_error(
            excinfo,
            ERROR_STATUS_BAD_REQUEST,
            ERROR_CODE_BAD_REQUEST,
            ERROR_MSG_BAD_REQUEST
        )
        assert len(create_recorder) == 1


class TestGetModel:
    """Tests ml.get_model."""
    @classmethod
    def setup_class(cls):
        cred = testutils.MockCredential()
        firebase_admin.initialize_app(cred, {'projectId': PROJECT_ID})

    @classmethod
    def teardown_class(cls):
        testutils.cleanup_apps()

    @staticmethod
    def _url(project_id, model_id):
        return BASE_URL + 'projects/{0}/models/{1}'.format(project_id, model_id)

    def test_get_model(self):
        recorder = instrument_ml_service(status=200, payload=DEFAULT_GET_RESPONSE)
        model = ml.get_model(MODEL_ID_1)
        assert len(recorder) == 1
        assert recorder[0].method == 'GET'
        assert recorder[0].url == TestGetModel._url(PROJECT_ID, MODEL_ID_1)
        assert model == MODEL_1
        assert model.model_id == MODEL_ID_1
        assert model.display_name == DISPLAY_NAME_1

    @pytest.mark.parametrize('model_id, exc_type', INVALID_MODEL_ID_ARGS)
    def test_get_model_validation_errors(self, model_id, exc_type):
        with pytest.raises(exc_type) as excinfo:
            ml.get_model(model_id)
        check_error(excinfo, exc_type)

    def test_get_model_error(self):
        recorder = instrument_ml_service(status=404, payload=ERROR_RESPONSE_NOT_FOUND)
        with pytest.raises(exceptions.NotFoundError) as excinfo:
            ml.get_model(MODEL_ID_1)
        check_firebase_error(
            excinfo,
            ERROR_STATUS_NOT_FOUND,
            ERROR_CODE_NOT_FOUND,
            ERROR_MSG_NOT_FOUND
        )
        assert len(recorder) == 1
        assert recorder[0].method == 'GET'
        assert recorder[0].url == TestGetModel._url(PROJECT_ID, MODEL_ID_1)

    def test_no_project_id(self):
        def evaluate():
            app = firebase_admin.initialize_app(testutils.MockCredential(), name='no_project_id')
            with pytest.raises(ValueError):
                ml.get_model(MODEL_ID_1, app)
        testutils.run_without_project_id(evaluate)


class TestDeleteModel:
    """Tests ml.delete_model."""
    @classmethod
    def setup_class(cls):
        cred = testutils.MockCredential()
        firebase_admin.initialize_app(cred, {'projectId': PROJECT_ID})

    @classmethod
    def teardown_class(cls):
        testutils.cleanup_apps()

    @staticmethod
    def _url(project_id, model_id):
        return BASE_URL + 'projects/{0}/models/{1}'.format(project_id, model_id)

    def test_delete_model(self):
        recorder = instrument_ml_service(status=200, payload=EMPTY_RESPONSE)
        ml.delete_model(MODEL_ID_1) # no response for delete
        assert len(recorder) == 1
        assert recorder[0].method == 'DELETE'
        assert recorder[0].url == TestDeleteModel._url(PROJECT_ID, MODEL_ID_1)

    @pytest.mark.parametrize('model_id, exc_type', INVALID_MODEL_ID_ARGS)
    def test_delete_model_validation_errors(self, model_id, exc_type):
        with pytest.raises(exc_type) as excinfo:
            ml.delete_model(model_id)
        check_error(excinfo, exc_type)

    def test_delete_model_error(self):
        recorder = instrument_ml_service(status=404, payload=ERROR_RESPONSE_NOT_FOUND)
        with pytest.raises(exceptions.NotFoundError) as excinfo:
            ml.delete_model(MODEL_ID_1)
        check_firebase_error(
            excinfo,
            ERROR_STATUS_NOT_FOUND,
            ERROR_CODE_NOT_FOUND,
            ERROR_MSG_NOT_FOUND
        )
        assert len(recorder) == 1
        assert recorder[0].method == 'DELETE'
        assert recorder[0].url == self._url(PROJECT_ID, MODEL_ID_1)

    def test_no_project_id(self):
        def evaluate():
            app = firebase_admin.initialize_app(testutils.MockCredential(), name='no_project_id')
            with pytest.raises(ValueError):
                ml.delete_model(MODEL_ID_1, app)
        testutils.run_without_project_id(evaluate)


class TestListModels:
    """Tests ml.list_models."""
    @classmethod
    def setup_class(cls):
        cred = testutils.MockCredential()
        firebase_admin.initialize_app(cred, {'projectId': PROJECT_ID})

    @classmethod
    def teardown_class(cls):
        testutils.cleanup_apps()

    @staticmethod
    def _url(project_id):
        return BASE_URL + 'projects/{0}/models'.format(project_id)

    @staticmethod
    def _check_page(page, model_count):
        assert isinstance(page, ml.ListModelsPage)
        assert len(page.models) == model_count
        for model in page.models:
            assert isinstance(model, ml.Model)

    def test_list_models_no_args(self):
        recorder = instrument_ml_service(status=200, payload=DEFAULT_LIST_RESPONSE)
        models_page = ml.list_models()
        assert len(recorder) == 1
        assert recorder[0].method == 'GET'
        assert recorder[0].url == TestListModels._url(PROJECT_ID)
        TestListModels._check_page(models_page, 2)
        assert models_page.has_next_page
        assert models_page.next_page_token == NEXT_PAGE_TOKEN
        assert models_page.models[0] == MODEL_1
        assert models_page.models[1] == MODEL_2

    def test_list_models_with_all_args(self):
        recorder = instrument_ml_service(status=200, payload=LAST_PAGE_LIST_RESPONSE)
        models_page = ml.list_models(
            'display_name=displayName3',
            page_size=10,
            page_token=PAGE_TOKEN)
        assert len(recorder) == 1
        assert recorder[0].method == 'GET'
        assert recorder[0].url == (
            TestListModels._url(PROJECT_ID) +
            '?filter=display_name%3DdisplayName3&page_size=10&page_token={0}'
            .format(PAGE_TOKEN))
        assert isinstance(models_page, ml.ListModelsPage)
        assert len(models_page.models) == 1
        assert models_page.models[0] == MODEL_3
        assert not models_page.has_next_page

    @pytest.mark.parametrize('list_filter', INVALID_STRING_OR_NONE_ARGS)
    def test_list_models_list_filter_validation(self, list_filter):
        with pytest.raises(TypeError) as excinfo:
            ml.list_models(list_filter=list_filter)
        check_error(excinfo, TypeError, 'List filter must be a string or None.')

    @pytest.mark.parametrize('page_size, exc_type, error_message', [
        ('abc', TypeError, 'Page size must be a number or None.'),
        (4.2, TypeError, 'Page size must be a number or None.'),
        (list(), TypeError, 'Page size must be a number or None.'),
        (dict(), TypeError, 'Page size must be a number or None.'),
        (True, TypeError, 'Page size must be a number or None.'),
        (-1, ValueError, PAGE_SIZE_VALUE_ERROR_MSG),
        (0, ValueError, PAGE_SIZE_VALUE_ERROR_MSG),
        (ml._MAX_PAGE_SIZE + 1, ValueError, PAGE_SIZE_VALUE_ERROR_MSG)
    ])
    def test_list_models_page_size_validation(self, page_size, exc_type, error_message):
        with pytest.raises(exc_type) as excinfo:
            ml.list_models(page_size=page_size)
        check_error(excinfo, exc_type, error_message)

    @pytest.mark.parametrize('page_token', INVALID_STRING_OR_NONE_ARGS)
    def test_list_models_page_token_validation(self, page_token):
        with pytest.raises(TypeError) as excinfo:
            ml.list_models(page_token=page_token)
        check_error(excinfo, TypeError, 'Page token must be a string or None.')

    def test_list_models_error(self):
        recorder = instrument_ml_service(status=400, payload=ERROR_RESPONSE_BAD_REQUEST)
        with pytest.raises(exceptions.InvalidArgumentError) as excinfo:
            ml.list_models()
        check_firebase_error(
            excinfo,
            ERROR_STATUS_BAD_REQUEST,
            ERROR_CODE_BAD_REQUEST,
            ERROR_MSG_BAD_REQUEST
        )
        assert len(recorder) == 1
        assert recorder[0].method == 'GET'
        assert recorder[0].url == TestListModels._url(PROJECT_ID)

    def test_no_project_id(self):
        def evaluate():
            app = firebase_admin.initialize_app(testutils.MockCredential(), name='no_project_id')
            with pytest.raises(ValueError):
                ml.list_models(app=app)
        testutils.run_without_project_id(evaluate)

    def test_list_single_page(self):
        recorder = instrument_ml_service(status=200, payload=LAST_PAGE_LIST_RESPONSE)
        models_page = ml.list_models()
        assert len(recorder) == 1
        assert models_page.next_page_token == ''
        assert models_page.has_next_page is False
        assert models_page.get_next_page() is None
        models = [model for model in models_page.iterate_all()]
        assert len(models) == 1

    def test_list_multiple_pages(self):
        # Page 1
        recorder = instrument_ml_service(status=200, payload=DEFAULT_LIST_RESPONSE)
        page = ml.list_models()
        assert len(recorder) == 1
        assert len(page.models) == 2
        assert page.next_page_token == NEXT_PAGE_TOKEN
        assert page.has_next_page is True

        # Page 2
        recorder = instrument_ml_service(status=200, payload=LAST_PAGE_LIST_RESPONSE)
        page_2 = page.get_next_page()
        assert len(recorder) == 1
        assert len(page_2.models) == 1
        assert page_2.next_page_token == ''
        assert page_2.has_next_page is False
        assert page_2.get_next_page() is None

    def test_list_models_paged_iteration(self):
        # Page 1
        recorder = instrument_ml_service(status=200, payload=DEFAULT_LIST_RESPONSE)
        page = ml.list_models()
        assert page.next_page_token == NEXT_PAGE_TOKEN
        assert page.has_next_page is True
        iterator = page.iterate_all()
        for index in range(2):
            model = next(iterator)
            assert model.display_name == 'displayName{0}'.format(index+1)
        assert len(recorder) == 1

        # Page 2
        recorder = instrument_ml_service(status=200, payload=LAST_PAGE_LIST_RESPONSE)
        model = next(iterator)
        assert model.display_name == DISPLAY_NAME_3
        with pytest.raises(StopIteration):
            next(iterator)

    def test_list_models_stop_iteration(self):
        recorder = instrument_ml_service(status=200, payload=ONE_PAGE_LIST_RESPONSE)
        page = ml.list_models()
        assert len(recorder) == 1
        assert len(page.models) == 3
        iterator = page.iterate_all()
        models = [model for model in iterator]
        assert len(page.models) == 3
        with pytest.raises(StopIteration):
            next(iterator)
        assert len(models) == 3

    def test_list_models_no_models(self):
        recorder = instrument_ml_service(status=200, payload=NO_MODELS_LIST_RESPONSE)
        page = ml.list_models()
        assert len(recorder) == 1
        assert len(page.models) == 0
        models = [model for model in page.iterate_all()]
        assert len(models) == 0<|MERGE_RESOLUTION|>--- conflicted
+++ resolved
@@ -24,13 +24,9 @@
 from tests import testutils
 
 
-<<<<<<< HEAD
 BASE_URL = 'https://firebaseml.googleapis.com/v1beta2/'
-PROJECT_ID = 'myProject1'
-=======
-BASE_URL = 'https://mlkit.googleapis.com/v1beta1/'
 PROJECT_ID = 'my-project-1'
->>>>>>> bcefca8d
+
 PAGE_TOKEN = 'pageToken'
 NEXT_PAGE_TOKEN = 'nextPageToken'
 
