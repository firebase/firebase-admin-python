--- conflicted
+++ resolved
@@ -38,11 +38,7 @@
                     'to integrate Firebase into their services and applications.')
 install_requires = [
     'cachecontrol>=0.12.6',
-<<<<<<< HEAD
-    'google-api-core[grpc] >= 1.7.0, < 2.0.0dev; platform.python_implementation != "PyPy"',
-=======
     'google-api-core[grpc] >= 1.14.0, < 2.0.0dev; platform.python_implementation != "PyPy"',
->>>>>>> ffebd3cd
     'google-api-python-client >= 1.7.8',
     'google-cloud-firestore>=1.4.0; platform.python_implementation != "PyPy"',
     'google-cloud-storage>=1.18.0',
