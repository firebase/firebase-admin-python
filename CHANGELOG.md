--- conflicted
+++ resolved
@@ -1,22 +1,21 @@
 # Unreleased
-<<<<<<< HEAD
 
 ### Cloud Messaging
 
 - [feature] Added the `firebase_admin.messaging` module for sending
   Firebase notifications and managing topic subscriptions. 
-=======
-- 
-### Token revokaction
-- [added] The ['verify_id_token(...)'](https://firebase.google.com/docs/reference/admin/python/firebase_admin.auth#verify_id_token)
-  method now accepts an optional `check_revoked` parameter. When `True`, an 
+
+### Authentication
+
+- [added] The ['verify_id_token()'](https://firebase.google.com/docs/reference/admin/python/firebase_admin.auth#verify_id_token)
+  function now accepts an optional `check_revoked` parameter. When `True`, an 
   additional check is performed to see whether the token has been revoked. 
-- [added] A new method ['auth.revoke_refresh_tokens(uid)'](https://firebase.google.com/docs/reference/admin/python/firebase_admin.auth#revoke_refresh_tokens)
-  has been added to invalidate all tokens issued to a user before the current second.
-- [added] A new property `tokens_valid_after_timestamp` has been added to the   
+- [added] A new
+  ['auth.revoke_refresh_tokens(uid)'](https://firebase.google.com/docs/reference/admin/python/firebase_admin.auth#revoke_refresh_tokens)
+  function has been added to invalidate all tokens issued to a user.
+- [added] A new `tokens_valid_after_timestamp` property has been added to the   
   ['UserRecord'](https://firebase.google.com/docs/reference/admin/python/firebase_admin.auth#userrecord),
-  which denotes the time in epoch milliseconds before which tokens are not valid.
->>>>>>> a85865c5
+  class indicating the time before which tokens are not valid.
 
 # v2.8.0
 
@@ -43,6 +42,7 @@
 # v2.6.0
 
 ### Authentication
+
 - [added] Added the
   [`list_users()`](https://firebase.google.com/docs/reference/admin/python/firebase_admin.auth#list_users)
   function to the `firebase_admin.auth` module. This function enables listing
@@ -54,6 +54,7 @@
   user's ID token.
 
 ### Realtime Database
+
 - [changed] Updated the `start_at()`, `end_at()` and `equal_to()` methods of
   the [`db.Query`](https://firebase.google.com/docs/reference/admin/python/firebase_admin.db#query) class
   so they can accept empty string arguments.
