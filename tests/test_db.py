--- conflicted
+++ resolved
@@ -18,59 +18,32 @@
 import sys
 
 import pytest
-<<<<<<< HEAD
-=======
-from requests import adapters
-from requests import models
 from requests import exceptions
 from requests import Response
-import six
->>>>>>> 508a39b8
 
 import firebase_admin
 from firebase_admin import db
 from tests import testutils
 
 
-<<<<<<< HEAD
-=======
-class MockAdapter(adapters.HTTPAdapter):
+class MockAdapter(testutils.MockAdapter):
+    _ETAG = '0'
+
     def __init__(self, data, status, recorder):
-        adapters.HTTPAdapter.__init__(self)
-        self._data = data
-        self._status = status
-        self._recorder = recorder
-        self._etag = '0'
+        testutils.MockAdapter.__init__(self, data, status, recorder)
 
     def send(self, request, **kwargs):
         if_match = request.headers.get('if-match')
-        if if_match and if_match != self._etag:
+        if if_match and if_match != MockAdapter._ETAG:
             response = Response()
             response._content = request.body
-            response.headers = {'ETag': self._etag}
+            response.headers = {'ETag': MockAdapter._ETAG}
             raise exceptions.RequestException(response=response)
-
-        del kwargs
-        self._recorder.append(request)
-        resp = models.Response()
-        resp.url = request.url
-        resp.status_code = self._status
-        resp.raw = six.BytesIO(self._data.encode())
-        resp.headers = {'ETag': self._etag}
+        resp = super(MockAdapter, self).send(request, **kwargs)
+        resp.headers = {'ETag': MockAdapter._ETAG}
         return resp
 
 
-class MockCredential(credentials.Base):
-    """A mock Firebase credential implementation."""
-
-    def __init__(self):
-        self._g_credential = testutils.MockGoogleCredential()
-
-    def get_credential(self):
-        return self._g_credential
-
-
->>>>>>> 508a39b8
 class _Object(object):
     pass
 
@@ -154,7 +127,7 @@
 
     def instrument(self, ref, payload, status=200):
         recorder = []
-        adapter = testutils.MockAdapter(payload, status, recorder)
+        adapter = MockAdapter(payload, status, recorder)
         ref._client._session.mount(self.test_url, adapter)
         return recorder
 
@@ -396,7 +369,7 @@
 
     def instrument(self, ref, payload, status=200):
         recorder = []
-        adapter = testutils.MockAdapter(payload, status, recorder)
+        adapter = MockAdapter(payload, status, recorder)
         ref._client._session.mount(self.test_url, adapter)
         return recorder
 
